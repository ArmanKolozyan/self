--- conflicted
+++ resolved
@@ -2,38 +2,16 @@
 import { findSubarrayIndex, formatMrz, getHashLen, hash } from './utils';
 import { parseCertificateSimple } from './certificate_parsing/parseCertificateSimple';
 import {
-  CertificateData,
-  PublicKeyDetailsECDSA,
-  PublicKeyDetailsRSA,
-  PublicKeyDetailsRSAPSS,
+    CertificateData,
+    PublicKeyDetailsECDSA,
+    PublicKeyDetailsRSA,
+    PublicKeyDetailsRSAPSS,
 } from './certificate_parsing/dataStructure';
 import { hashAlgos } from '../constants/constants';
 import { brutforceSignatureAlgorithm } from './brutForcePassportSignature';
 import { DscCertificateMetaData, parseDscCertificateData } from './parseDscCertificateData';
 
 export interface PassportMetadata {
-<<<<<<< HEAD
-  dataGroups: string;
-  dg1HashFunction: string;
-  dg1HashOffset: number;
-  eContentSize: number;
-  eContentHashFunction: string;
-  eContentHashOffset: number;
-  signedAttrSize: number;
-  signedAttrHashFunction: string;
-  signatureAlgorithm: string;
-  saltLength: number;
-  curveOrExponent: string;
-  signatureAlgorithmBits: number;
-  countryCode: string;
-  cscaFound: boolean;
-  cscaHashFunction: string;
-  cscaSignature: string;
-  cscaSaltLength: number;
-  cscaCurveOrExponent: string;
-  cscaSignatureAlgorithmBits: number;
-  dsc: string;
-=======
     dataGroups: string;
     dg1HashFunction: string;
     dg1HashOffset: number;
@@ -55,36 +33,35 @@
     cscaCurveOrExponent: string;
     cscaSignatureAlgorithmBits: number;
     dsc: string;
->>>>>>> caaa83fa
 }
 
 function findHashSizeOfEContent(eContent: number[], signedAttr: number[]) {
-  for (const hashFunction of hashAlgos) {
-    const hashValue = hash(hashFunction, eContent);
-    const hashOffset = findSubarrayIndex(signedAttr, hashValue as number[]);
-    if (hashOffset !== -1) {
-      return { hashFunction, offset: hashOffset };
+    for (const hashFunction of hashAlgos) {
+        const hashValue = hash(hashFunction, eContent);
+        const hashOffset = findSubarrayIndex(signedAttr, hashValue as number[]);
+        if (hashOffset !== -1) {
+            return { hashFunction, offset: hashOffset };
+        }
     }
-  }
-  return { hashFunction: 'unknown', offset: -1 };
+    return { hashFunction: 'unknown', offset: -1 };
 }
 
 function findDG1HashInEContent(
-  mrz: string,
-  eContent: number[]
+    mrz: string,
+    eContent: number[]
 ): { hash: number[]; hashFunction: string; offset: number } | null {
-  const formattedMrz = formatMrz(mrz);
+    const formattedMrz = formatMrz(mrz);
 
-  for (const hashFunction of hashAlgos) {
-    const hashValue = hash(hashFunction, formattedMrz);
-    const normalizedHash = (hashValue as number[]).map((byte) => (byte > 127 ? byte - 256 : byte));
-    const hashOffset = findSubarrayIndex(eContent, normalizedHash);
+    for (const hashFunction of hashAlgos) {
+        const hashValue = hash(hashFunction, formattedMrz);
+        const normalizedHash = (hashValue as number[]).map((byte) => (byte > 127 ? byte - 256 : byte));
+        const hashOffset = findSubarrayIndex(eContent, normalizedHash);
 
-    if (hashOffset !== -1) {
-      return { hash: hashValue as number[], hashFunction, offset: hashOffset };
+        if (hashOffset !== -1) {
+            return { hash: hashValue as number[], hashFunction, offset: hashOffset };
+        }
     }
-  }
-  return null;
+    return null;
 }
 function getDgPaddingBytes(passportData: PassportData, dg1HashFunction: string): number {
     const formattedMrz = formatMrz(passportData.mrz);
@@ -98,100 +75,21 @@
 }
 
 export function getCountryCodeFromMrz(mrz: string): string {
-  return mrz.substring(2, 5);
+    return mrz.substring(2, 5);
 }
 
 export function getCurveOrExponent(certData: CertificateData): string {
-  if (certData.signatureAlgorithm === 'rsapss' || certData.signatureAlgorithm === 'rsa') {
-    return (certData.publicKeyDetails as PublicKeyDetailsRSA).exponent;
-  }
-  return (certData.publicKeyDetails as PublicKeyDetailsECDSA).curve;
+    if (certData.signatureAlgorithm === 'rsapss' || certData.signatureAlgorithm === 'rsa') {
+        return (certData.publicKeyDetails as PublicKeyDetailsRSA).exponent;
+    }
+    return (certData.publicKeyDetails as PublicKeyDetailsECDSA).curve;
 }
 
-<<<<<<< HEAD
-function getSimplePublicKeyDetails(certData: CertificateData): string {
-  interface SimplePublicKeyDetails {
-    exponent?: string;
-    curve?: string;
-    hashAlgorithm?: string;
-    saltLength?: string;
-  }
-  const simplePublicKeyDetails: SimplePublicKeyDetails = {};
-  if (certData.signatureAlgorithm === 'rsapss' || certData.signatureAlgorithm === 'rsa') {
-    simplePublicKeyDetails.exponent = (certData.publicKeyDetails as PublicKeyDetailsRSA).exponent;
-    if (certData.signatureAlgorithm === 'rsapss') {
-      simplePublicKeyDetails.hashAlgorithm = (
-        certData.publicKeyDetails as PublicKeyDetailsRSAPSS
-      ).hashAlgorithm;
-      simplePublicKeyDetails.saltLength = (
-        certData.publicKeyDetails as PublicKeyDetailsRSAPSS
-      ).saltLength;
-    }
-  } else if (certData.signatureAlgorithm === 'ecdsa') {
-    simplePublicKeyDetails.curve = (certData.publicKeyDetails as PublicKeyDetailsECDSA).curve;
-  }
-  return JSON.stringify(simplePublicKeyDetails);
-}
-=======
 
->>>>>>> caaa83fa
+
+
 
 export function parsePassportData(passportData: PassportData): PassportMetadata {
-<<<<<<< HEAD
-  const dg1HashInfo = passportData.mrz
-    ? findDG1HashInEContent(passportData.mrz, passportData.eContent)
-    : null;
-
-  const dg1HashFunction = dg1HashInfo?.hashFunction || 'unknown';
-  const dg1HashOffset = dg1HashInfo?.offset || 0;
-
-  const { hashFunction: eContentHashFunction, offset: eContentHashOffset } = findHashSizeOfEContent(
-    passportData.eContent,
-    passportData.signedAttr
-  );
-
-  const brutForcedPublicKeyDetails = brutforceSignatureAlgorithm(passportData);
-
-  let parsedDsc = null;
-  let dscSignatureAlgorithmBits = 0;
-
-  let brutForcedPublicKeyDetailsDsc: DscCertificateMetaData;
-
-  if (passportData.dsc) {
-    parsedDsc = parseCertificateSimple(passportData.dsc);
-    dscSignatureAlgorithmBits = parseInt(parsedDsc.publicKeyDetails?.bits || '0');
-
-    brutForcedPublicKeyDetailsDsc = parseDscCertificateData(parsedDsc);
-  }
-
-  return {
-    dataGroups:
-      passportData.dgPresents
-        ?.toString()
-        .split(',')
-        .map((item) => item.replace('DG', ''))
-        .join(',') || 'None',
-    dg1HashFunction,
-    dg1HashOffset,
-    eContentSize: passportData.eContent?.length || 0,
-    eContentHashFunction,
-    eContentHashOffset,
-    signedAttrSize: passportData.signedAttr?.length || 0,
-    signedAttrHashFunction: brutForcedPublicKeyDetails.hashAlgorithm,
-    signatureAlgorithm: brutForcedPublicKeyDetails.signatureAlgorithm,
-    saltLength: brutForcedPublicKeyDetails.saltLength,
-    curveOrExponent: parsedDsc ? getCurveOrExponent(parsedDsc) : 'unknown',
-    signatureAlgorithmBits: dscSignatureAlgorithmBits,
-    countryCode: passportData.mrz ? getCountryCodeFromMrz(passportData.mrz) : 'unknown',
-    cscaFound: brutForcedPublicKeyDetailsDsc.cscaFound,
-    cscaHashFunction: brutForcedPublicKeyDetailsDsc.cscaHashAlgorithm,
-    cscaSignature: brutForcedPublicKeyDetailsDsc.cscaSignatureAlgorithm,
-    cscaSaltLength: brutForcedPublicKeyDetailsDsc.cscaSaltLength,
-    cscaCurveOrExponent: brutForcedPublicKeyDetailsDsc.cscaCurveOrExponent,
-    cscaSignatureAlgorithmBits: brutForcedPublicKeyDetailsDsc.cscaSignatureAlgorithmBits,
-    dsc: passportData.dsc,
-  };
-=======
     const dg1HashInfo = passportData.mrz
         ? findDG1HashInEContent(passportData.mrz, passportData.eContent)
         : null;
@@ -253,5 +151,4 @@
         cscaSignatureAlgorithmBits: brutForcedPublicKeyDetailsDsc.cscaSignatureAlgorithmBits,
         dsc: passportData.dsc,
     };
->>>>>>> caaa83fa
 }