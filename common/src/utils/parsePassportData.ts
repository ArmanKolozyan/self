--- conflicted
+++ resolved
@@ -2,13 +2,12 @@
 import { findSubarrayIndex, formatMrz, hash } from './utils';
 import { parseCertificateSimple } from './certificate_parsing/parseCertificateSimple';
 import {
-  CertificateData,
-  PublicKeyDetailsECDSA,
-  PublicKeyDetailsRSA,
-  PublicKeyDetailsRSAPSS,
+    CertificateData,
+    PublicKeyDetailsECDSA,
+    PublicKeyDetailsRSA,
+    PublicKeyDetailsRSAPSS,
 } from './certificate_parsing/dataStructure';
 import { hashAlgos } from '../constants/constants';
-<<<<<<< HEAD
 import { brutforceSignatureAlgorithm } from './brutForcePassportSignature';
 import { DscCertificateMetaData, parseDscCertificateData } from './parseDscCertificateData';
 
@@ -38,122 +37,67 @@
 function findHashSizeOfEContent(eContent: number[], signedAttr: number[]) {
     for (const hashFunction of hashAlgos) {
         const hashValue = hash(hashFunction, eContent);
-        const hashOffset = findSubarrayIndex(signedAttr, hashValue);
+        const hashOffset = findSubarrayIndex(signedAttr, hashValue as number[]);
         if (hashOffset !== -1) {
             return { hashFunction, offset: hashOffset };
         }
-=======
-import { Certificate } from 'pkijs';
-import forge from 'node-forge';
-import * as asn1js from 'asn1js';
-import { initElliptic } from './elliptic';
-import { getCurveForElliptic } from './certificate_parsing/curves';
-import { createHash } from 'crypto';
-
-export interface PassportMetadata {
-  dataGroups: string;
-  dg1HashFunction: string;
-  dg1HashOffset: number;
-  eContentSize: number;
-  eContentHashFunction: string;
-  eContentHashOffset: number;
-  signedAttrSize: number;
-  signedAttrHashFunction: string;
-  signatureAlgorithm: string;
-  signatureAlgorithmDetails: string;
-  curveOrExponent: string;
-  signatureAlgorithmBits: number;
-  countryCode: string;
-  cscaFound: boolean;
-  cscaHashFunction: string;
-  cscaSignature: string;
-  cscaSignatureAlgorithmDetails: string;
-  cscaCurveOrExponent: string;
-  cscaSignatureAlgorithmBits: number;
-  dsc: string;
+    }
+    return { hashFunction: 'unknown', offset: -1 };
 }
 
-export function findHashSizeOfEContent(eContent: number[], signedAttr: number[]) {
-  for (const hashFunction of hashAlgos) {
-    const hashValue = hash(hashFunction, eContent);
-    const hashOffset = findSubarrayIndex(signedAttr, hashValue);
-    if (hashOffset !== -1) {
-      return { hashFunction, offset: hashOffset };
->>>>>>> 8eb248da
-    }
-  }
-  return { hashFunction: 'unknown', offset: -1 };
-}
-
-<<<<<<< HEAD
 function findDG1HashInEContent(
     mrz: string,
     eContent: number[]
-=======
-export function findDG1HashInEContent(
-  mrz: string,
-  eContent: number[]
->>>>>>> 8eb248da
 ): { hash: number[]; hashFunction: string; offset: number } | null {
-  const formattedMrz = formatMrz(mrz);
+    const formattedMrz = formatMrz(mrz);
 
-  for (const hashFunction of hashAlgos) {
-    const hashValue = hash(hashFunction, formattedMrz);
-    const normalizedHash = hashValue.map((byte) => (byte > 127 ? byte - 256 : byte));
-    const hashOffset = findSubarrayIndex(eContent, normalizedHash);
+    for (const hashFunction of hashAlgos) {
+        const hashValue = hash(hashFunction, formattedMrz);
+        const normalizedHash = (hashValue as number[]).map((byte) => (byte > 127 ? byte - 256 : byte));
+        const hashOffset = findSubarrayIndex(eContent, normalizedHash);
 
-    if (hashOffset !== -1) {
-      return { hash: hashValue, hashFunction, offset: hashOffset };
+        if (hashOffset !== -1) {
+            return { hash: hashValue as number[], hashFunction, offset: hashOffset };
+        }
     }
-  }
-  return null;
+    return null;
 }
 
 export function getCountryCodeFromMrz(mrz: string): string {
-  return mrz.substring(2, 5);
+    return mrz.substring(2, 5);
 }
 
 export function getCurveOrExponent(certData: CertificateData): string {
-  if (certData.signatureAlgorithm === 'rsapss' || certData.signatureAlgorithm === 'rsa') {
-    return (certData.publicKeyDetails as PublicKeyDetailsRSA).exponent;
-  }
-  return (certData.publicKeyDetails as PublicKeyDetailsECDSA).curve;
+    if (certData.signatureAlgorithm === 'rsapss' || certData.signatureAlgorithm === 'rsa') {
+        return (certData.publicKeyDetails as PublicKeyDetailsRSA).exponent;
+    }
+    return (certData.publicKeyDetails as PublicKeyDetailsECDSA).curve;
 }
 
-<<<<<<< HEAD
 function getSimplePublicKeyDetails(certData: CertificateData): string {
     interface SimplePublicKeyDetails {
         exponent?: string;
         curve?: string;
         hashAlgorithm?: string;
         saltLength?: string;
-=======
-export function getSimplePublicKeyDetails(certData: CertificateData): string {
-  interface SimplePublicKeyDetails {
-    exponent?: string;
-    curve?: string;
-    hashAlgorithm?: string;
-    saltLength?: string;
-  }
-  const simplePublicKeyDetails: SimplePublicKeyDetails = {};
-  if (certData.signatureAlgorithm === 'rsapss' || certData.signatureAlgorithm === 'rsa') {
-    simplePublicKeyDetails.exponent = (certData.publicKeyDetails as PublicKeyDetailsRSA).exponent;
-    if (certData.signatureAlgorithm === 'rsapss') {
-      simplePublicKeyDetails.hashAlgorithm = (
-        certData.publicKeyDetails as PublicKeyDetailsRSAPSS
-      ).hashAlgorithm;
-      simplePublicKeyDetails.saltLength = (
-        certData.publicKeyDetails as PublicKeyDetailsRSAPSS
-      ).saltLength;
->>>>>>> 8eb248da
     }
-  } else if (certData.signatureAlgorithm === 'ecdsa') {
-    simplePublicKeyDetails.curve = (certData.publicKeyDetails as PublicKeyDetailsECDSA).curve;
-  }
-  return JSON.stringify(simplePublicKeyDetails);
+    const simplePublicKeyDetails: SimplePublicKeyDetails = {};
+    if (certData.signatureAlgorithm === 'rsapss' || certData.signatureAlgorithm === 'rsa') {
+        simplePublicKeyDetails.exponent = (certData.publicKeyDetails as PublicKeyDetailsRSA).exponent;
+        if (certData.signatureAlgorithm === 'rsapss') {
+            simplePublicKeyDetails.hashAlgorithm = (
+                certData.publicKeyDetails as PublicKeyDetailsRSAPSS
+            ).hashAlgorithm;
+            simplePublicKeyDetails.saltLength = (
+                certData.publicKeyDetails as PublicKeyDetailsRSAPSS
+            ).saltLength;
+        }
+    } else if (certData.signatureAlgorithm === 'ecdsa') {
+        simplePublicKeyDetails.curve = (certData.publicKeyDetails as PublicKeyDetailsECDSA).curve;
+    }
+    return JSON.stringify(simplePublicKeyDetails);
 }
 
-<<<<<<< HEAD
 
 
 export function parsePassportData(passportData: PassportData): PassportMetadata {
@@ -212,140 +156,4 @@
         cscaSignatureAlgorithmBits: brutForcedPublicKeyDetailsDsc.cscaSignatureAlgorithmBits,
         dsc: passportData.dsc,
     };
-=======
-export function verifySignature(passportData: PassportData, hashAlgorithm: string): boolean {
-  const elliptic = initElliptic();
-  const { dsc, signedAttr, encryptedDigest } = passportData;
-  const { signatureAlgorithm, publicKeyDetails } = parseCertificateSimple(dsc);
-
-  if (signatureAlgorithm === 'ecdsa') {
-    const certBuffer = Buffer.from(
-      dsc.replace(/(-----(BEGIN|END) CERTIFICATE-----|\n)/g, ''),
-      'base64'
-    );
-    const asn1Data = asn1js.fromBER(certBuffer);
-    const cert = new Certificate({ schema: asn1Data.result });
-    const publicKeyInfo = cert.subjectPublicKeyInfo;
-    const publicKeyBuffer = publicKeyInfo.subjectPublicKey.valueBlock.valueHexView;
-    const curveForElliptic = getCurveForElliptic((publicKeyDetails as PublicKeyDetailsECDSA).curve);
-    const ec = new elliptic.ec(curveForElliptic);
-
-    const key = ec.keyFromPublic(publicKeyBuffer);
-    const hasher = createHash(hashAlgorithm);
-    const msgHash = hasher.update(new Uint8Array(signedAttr)).digest('hex');
-    const signature_crypto = Buffer.from(encryptedDigest).toString('hex');
-
-    return key.verify(msgHash, signature_crypto);
-  } else {
-    const cert = forge.pki.certificateFromPem(dsc);
-    const publicKey = cert.publicKey as forge.pki.rsa.PublicKey;
-    try {
-      const md = forge.md[hashAlgorithm].create();
-      md.update(forge.util.binary.raw.encode(new Uint8Array(signedAttr)));
-
-      const signature = Buffer.from(encryptedDigest).toString('binary');
-
-      if (signatureAlgorithm === 'rsapss') {
-        try {
-          const pss = forge.pss.create({
-            md: forge.md[hashAlgorithm].create(),
-            mgf: forge.mgf.mgf1.create(forge.md[hashAlgorithm].create()),
-            saltLength: parseInt((publicKeyDetails as PublicKeyDetailsRSAPSS).saltLength),
-          });
-          return publicKey.verify(md.digest().bytes(), signature, pss);
-        } catch (error) {
-          return false;
-        }
-      } else {
-        return publicKey.verify(md.digest().bytes(), signature);
-      }
-    } catch (err) {
-      return false;
-    }
-  }
-}
-
-export function brutforceHashAlgorithm(passportData: PassportData): any {
-  for (const hashFunction of hashAlgos) {
-    if (verifySignature(passportData, hashFunction)) {
-      return hashFunction;
-    }
-  }
-  return null;
-}
-
-export function parsePassportData(passportData: PassportData): PassportMetadata {
-  const dg1HashInfo = passportData.mrz
-    ? findDG1HashInEContent(passportData.mrz, passportData.eContent)
-    : null;
-
-  const dg1HashFunction = dg1HashInfo?.hashFunction || 'unknown';
-  const dg1HashOffset = dg1HashInfo?.offset || 0;
-
-  const { hashFunction: eContentHashFunction, offset: eContentHashOffset } = findHashSizeOfEContent(
-    passportData.eContent,
-    passportData.signedAttr
-  );
-
-  const signatureHashAlgo = brutforceHashAlgorithm(passportData);
-
-  let parsedDsc = null;
-  let parsedCsca = null;
-  let csca = null;
-  let dscSignature = 'unknown';
-  let dscSignatureAlgorithmDetails = 'unknown';
-  let dscSignatureAlgorithmBits = 0;
-  let cscaHashFunction = 'unknown';
-  let cscaSignature = 'unknown';
-  let cscaSignatureAlgorithmDetails = 'unknown';
-  let cscaSignatureAlgorithmBits = 0;
-
-  if (passportData.dsc) {
-    parsedDsc = parseCertificateSimple(passportData.dsc);
-    dscSignature = parsedDsc.signatureAlgorithm;
-    dscSignatureAlgorithmDetails = getSimplePublicKeyDetails(parsedDsc);
-    dscSignatureAlgorithmBits = parseInt(parsedDsc.publicKeyDetails?.bits || '0');
-
-    if (parsedDsc.authorityKeyIdentifier) {
-      try {
-        csca = getCSCAFromSKI(parsedDsc.authorityKeyIdentifier, true);
-        if (csca) {
-          parsedCsca = parseCertificateSimple(csca);
-          cscaHashFunction = parsedCsca.hashAlgorithm;
-          cscaSignature = parsedCsca.signatureAlgorithm;
-          cscaSignatureAlgorithmDetails = getSimplePublicKeyDetails(parsedCsca);
-          cscaSignatureAlgorithmBits = parseInt(parsedCsca.publicKeyDetails?.bits || '0');
-        }
-      } catch (error) {}
-    }
-  }
-
-  return {
-    dataGroups:
-      passportData.dgPresents
-        ?.toString()
-        .split(',')
-        .map((item) => item.replace('DG', ''))
-        .join(',') || 'None',
-    dg1HashFunction,
-    dg1HashOffset,
-    eContentSize: passportData.eContent?.length || 0,
-    eContentHashFunction,
-    eContentHashOffset,
-    signedAttrSize: passportData.signedAttr?.length || 0,
-    signedAttrHashFunction: signatureHashAlgo,
-    signatureAlgorithm: dscSignature,
-    signatureAlgorithmDetails: dscSignatureAlgorithmDetails,
-    curveOrExponent: parsedDsc ? getCurveOrExponent(parsedDsc) : 'unknown',
-    signatureAlgorithmBits: dscSignatureAlgorithmBits,
-    countryCode: passportData.mrz ? getCountryCodeFromMrz(passportData.mrz) : 'unknown',
-    cscaFound: !!csca,
-    cscaHashFunction,
-    cscaSignature,
-    cscaSignatureAlgorithmDetails,
-    cscaCurveOrExponent: parsedCsca ? getCurveOrExponent(parsedCsca) : 'unknown',
-    cscaSignatureAlgorithmBits: cscaSignatureAlgorithmBits,
-    dsc: passportData.dsc,
-  };
->>>>>>> 8eb248da
 }