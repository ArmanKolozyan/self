--- conflicted
+++ resolved
@@ -1,12 +1,8 @@
 export type PassportData = {
   mrz: string;
   signatureAlgorithm: string;
-<<<<<<< HEAD
+  dsc?: string;
   pubKey: { modulus?: string, exponent?: string, curveName?: string, publicKeyQ?: string };
-=======
-  dsc?: string;
-  pubKey: {modulus?: string, exponent?: string, curveName?: string, publicKeyQ?: string};
->>>>>>> ad4aaa09
   dataGroupHashes: number[];
   eContent: number[];
   encryptedDigest: number[];
