export type PassportData = {
  mrz: string;
  signatureAlgorithm: string;
<<<<<<< HEAD
  pubKey: {modulus?: string, exponent?: string, curveName?: string, publicKeyQ?: string};
  dataGroupHashes: DataHash[];
=======
  pubKey: {modulus?: string, curveName?: string, publicKeyQ?: string};
  dataGroupHashes: number[];
>>>>>>> 9cad197d
  eContent: number[];
  encryptedDigest: number[];
  photoBase64: string;
};<|MERGE_RESOLUTION|>--- conflicted
+++ resolved
@@ -1,13 +1,8 @@
 export type PassportData = {
   mrz: string;
   signatureAlgorithm: string;
-<<<<<<< HEAD
   pubKey: {modulus?: string, exponent?: string, curveName?: string, publicKeyQ?: string};
-  dataGroupHashes: DataHash[];
-=======
-  pubKey: {modulus?: string, curveName?: string, publicKeyQ?: string};
   dataGroupHashes: number[];
->>>>>>> 9cad197d
   eContent: number[];
   encryptedDigest: number[];
   photoBase64: string;
