--- conflicted
+++ resolved
@@ -11,25 +11,17 @@
   generateSMTProof,
   findSubarrayIndex,
   hexToDecimal,
-<<<<<<< HEAD
   extractRSFromSignature,
   castFromUUID,
   castFromScope,
   parseUIDToBigInt,
   formatDg2Hash,
   getNAndK,
-} from './utils';
-import { LeanIMT } from "@zk-kit/lean-imt";
-import { generateCommitment, getLeaf } from "./pubkeyTree";
-import { getNameLeaf, getNameDobLeaf, getPassportNumberLeaf } from "./ofacTree";
-=======
   stringToAsciiBigIntArray,
 } from './utils';
+import { generateCommitment, getLeaf } from "./pubkeyTree";
 import { LeanIMT } from "@zk-kit/lean-imt";
-import { getLeaf } from "./pubkeyTree";
 import { getCountryLeaf, getNameLeaf, getNameDobLeaf, getPassportNumberLeaf } from "./smtTree";
-import { poseidon6 } from "poseidon-lite";
->>>>>>> 86f85f6d
 import { packBytes } from "../utils/utils";
 import { SMT } from "@ashpect/smt"
 import { parseCertificate } from './certificates/handleCertificate';
@@ -127,19 +119,20 @@
   passportData: PassportData,
   merkletree: LeanIMT,
   majority: string,
-  bitmap: string[],
+  selector_dg1,
+  selector_older_than,
   scope: string,
   user_identifier: string,
   sparsemerkletree: SMT,
 ) {
 
-  const result = generateCircuitInputsDisclose(secret,attestation_id,passportData,merkletree,majority,bitmap,scope,user_identifier);
-  const { majority: _, scope: __, bitmap: ___, user_identifier: ____, ...finalResult } = result;
+  const result = generateCircuitInputsDisclose(secret, attestation_id, passportData, merkletree, majority, selector_dg1, selector_older_than, scope, user_identifier);
+  const { majority: _, scope: __, selector_dg1: ___, selector_older_than: ____, user_identifier: _____, ...finalResult } = result;
 
   const mrz_bytes = formatMrz(passportData.mrz);
   const usa_ascii = stringToAsciiBigIntArray("USA")
   const country_leaf = getCountryLeaf(usa_ascii, mrz_bytes.slice(7, 10))
-  const {root, closestleaf, siblings} = generateSMTProof(sparsemerkletree, country_leaf);
+  const { root, closestleaf, siblings } = generateSMTProof(sparsemerkletree, country_leaf);
 
   return {
     ...finalResult,
