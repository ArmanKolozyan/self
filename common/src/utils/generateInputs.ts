import { MAX_DATAHASHES_LEN, PUBKEY_TREE_DEPTH, DEVELOPMENT_MODE } from '../constants/constants';
import { assert, shaPad } from './shaPad';
import { PassportData } from './types';
import {
  arraysAreEqual,
  bytesToBigDecimal,
  formatMrz,
  hash,
  splitToWords,
  toUnsignedByte,
  getHashLen,
  getCurrentDateYYMMDD,
  generateMerkleProof,
  findSubarrayIndex,
  hexToDecimal,
} from './utils';
import { LeanIMT } from '@zk-kit/lean-imt';
import { getLeaf } from './pubkeyTree';
import { poseidon6 } from 'poseidon-lite';
import { packBytes } from '../utils/utils';
import { getCSCAModulusMerkleTree } from './csca';
import { mockPassportDatas } from '../constants/mockPassportData';

export function generateCircuitInputsRegister(
  secret: string,
  dscSecret: string,
  attestation_id: string,
  passportData: PassportData,
  n_dsc: number,
  k_dsc: number,
  mocks: PassportData[] = mockPassportDatas
) {
  const { mrz, signatureAlgorithm, pubKey, dataGroupHashes, eContent, encryptedDigest } =
    passportData;

  const tree = getCSCAModulusMerkleTree();

  if (DEVELOPMENT_MODE) {
    for (const mockPassportData of mocks) {
      tree.insert(getLeaf(mockPassportData).toString());
    }
  }

  if (
    ![
      'sha256WithRSAEncryption',
      'sha1WithRSAEncryption',
      'sha256WithRSASSAPSS',
      'ecdsa-with-SHA1',
      'ecdsa-with-SHA256',
    ].includes(signatureAlgorithm)
  ) {
    console.error(`${signatureAlgorithm} has not been implemented.`);
    throw new Error(`${signatureAlgorithm} has not been implemented.`);
  }

  const hashLen = getHashLen(signatureAlgorithm);
  const formattedMrz = formatMrz(mrz);
  const mrzHash = hash(signatureAlgorithm, formattedMrz);

  const dg1HashOffset = findSubarrayIndex(dataGroupHashes, mrzHash);
  console.log('dg1HashOffset', dg1HashOffset);

  assert(dg1HashOffset !== -1, 'MRZ hash index not found in dataGroupHashes');

  const concatHash = hash(signatureAlgorithm, dataGroupHashes);

  assert(
    arraysAreEqual(concatHash, eContent.slice(eContent.length - hashLen)),
    'concatHash is not at the right place in eContent'
  );

  const leaf = getLeaf({
    signatureAlgorithm: signatureAlgorithm,
    ...pubKey,
  }).toString();

  const index = tree.indexOf(leaf);
  // console.log(`Index of pubkey in the registry: ${index}`);
  if (index === -1) {
    throw new Error('Your public key was not found in the registry');
  }

  const proof = tree.createProof(index);
  console.log('verifyProof', tree.verifyProof(proof));

  if (dataGroupHashes.length > MAX_DATAHASHES_LEN) {
    console.error(
      `Data hashes too long (${dataGroupHashes.length} bytes). Max length is ${MAX_DATAHASHES_LEN} bytes.`
    );
    throw new Error(
      `This length of datagroups (${dataGroupHashes.length} bytes) is currently unsupported. Please contact us so we add support!`
    );
  }

  const [messagePadded, messagePaddedLen] = shaPad(
    signatureAlgorithm,
    new Uint8Array(dataGroupHashes),
    MAX_DATAHASHES_LEN
  );

  let dsc_modulus: any;
  let signature: any;

  if (
    signatureAlgorithm === 'ecdsa-with-SHA1' ||
    signatureAlgorithm === 'ecdsa-with-SHA256' ||
    signatureAlgorithm === 'ecdsa-with-SHA512' ||
    signatureAlgorithm === 'ecdsa-with-SHA384'
  ) {
    const curve_params = pubKey.publicKeyQ.replace(/[()]/g, '').split(',');
    dsc_modulus = [curve_params[0], curve_params[1]]; // ! TODO REFACTOR SPLIT HERE WHAT IF WORKS
    signature = passportData.encryptedDigest;
  } else {
    dsc_modulus = splitToWords(
      BigInt(passportData.pubKey.modulus as string),
      BigInt(n_dsc),
      BigInt(k_dsc)
    );
    signature = splitToWords(
      BigInt(bytesToBigDecimal(passportData.encryptedDigest)),
      BigInt(n_dsc),
      BigInt(k_dsc)
    );
  }
  return {
    secret: [secret],
    mrz: formattedMrz.map((byte) => String(byte)),
    dg1_hash_offset: [dg1HashOffset.toString()], // uncomment when adding new circuits
    econtent: Array.from(messagePadded).map((x) => x.toString()),
    datahashes_padded_length: [messagePaddedLen.toString()],
    signed_attributes: eContent.map(toUnsignedByte).map((byte) => String(byte)),
    signature: signature,
    dsc_modulus: dsc_modulus,
    attestation_id: [attestation_id],
    dsc_secret: [dscSecret],
  };
}

export function generateCircuitInputsDisclose(
  secret: string,
  attestation_id: string,
  passportData: PassportData,
  merkletree: LeanIMT,
  majority: string,
  bitmap: string[],
  scope: string,
  user_identifier: string
) {
  const pubkey_leaf = getLeaf({
    signatureAlgorithm: passportData.signatureAlgorithm,
    modulus: passportData.pubKey.modulus,
    exponent: passportData.pubKey.exponent,
  });

  const formattedMrz = formatMrz(passportData.mrz);
  const mrz_bytes = packBytes(formattedMrz);
  const commitment = poseidon6([
    secret,
    attestation_id,
    pubkey_leaf,
    mrz_bytes[0],
    mrz_bytes[1],
    mrz_bytes[2],
  ]);

  //console.log('commitment', commitment.toString());

  const index = findIndexInTree(merkletree, commitment);

  const { merkleProofSiblings, merkleProofIndices, depthForThisOne } = generateMerkleProof(
    merkletree,
    index,
    PUBKEY_TREE_DEPTH
  );

  // format majority to bigints


  return {
    secret: [secret],
    attestation_id: [attestation_id],
    pubkey_leaf: [pubkey_leaf.toString()],
    mrz: formattedMrz.map((byte) => String(byte)),
    merkle_root: [merkletree.root.toString()],
    merkletree_size: [BigInt(depthForThisOne).toString()],
    path: merkleProofIndices.map((index) => BigInt(index).toString()),
    siblings: merkleProofSiblings.map((index) => BigInt(index).toString()),
    bitmap: bitmap,
<<<<<<< HEAD
    scope: [BigInt(scope).toString()],
    current_date: getCurrentDateYYMMDD().map(datePart => BigInt(datePart).toString()),
    majority: majority.split('').map(char => BigInt(char.charCodeAt(0)).toString()),
=======
    scope: [scope],
    current_date: getCurrentDateYYMMDD().map((datePart) => BigInt(datePart).toString()),
    majority: majority.map((char) => BigInt(char.charCodeAt(0)).toString()),
>>>>>>> f513a431
    user_identifier: [user_identifier],
  };
}

// this get the commitment index whether it is a string or a bigint
// this is necessary rn because when the tree is send from the server in a serialized form,
// the bigints are converted to strings and I can't figure out how to use tree.import to load bigints there
export function findIndexInTree(tree: LeanIMT, commitment: bigint): number {
  let index = tree.indexOf(commitment);
  if (index === -1) {
    index = tree.indexOf(commitment.toString() as unknown as bigint);
  }
  if (index === -1) {
    throw new Error('This commitment was not found in the tree');
  } else {
    //  console.log(`Index of commitment in the registry: ${index}`);
  }
  return index;
}<|MERGE_RESOLUTION|>--- conflicted
+++ resolved
@@ -187,15 +187,9 @@
     path: merkleProofIndices.map((index) => BigInt(index).toString()),
     siblings: merkleProofSiblings.map((index) => BigInt(index).toString()),
     bitmap: bitmap,
-<<<<<<< HEAD
     scope: [BigInt(scope).toString()],
     current_date: getCurrentDateYYMMDD().map(datePart => BigInt(datePart).toString()),
     majority: majority.split('').map(char => BigInt(char.charCodeAt(0)).toString()),
-=======
-    scope: [scope],
-    current_date: getCurrentDateYYMMDD().map((datePart) => BigInt(datePart).toString()),
-    majority: majority.map((char) => BigInt(char.charCodeAt(0)).toString()),
->>>>>>> f513a431
     user_identifier: [user_identifier],
   };
 }
