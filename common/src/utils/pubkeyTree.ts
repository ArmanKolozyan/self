<<<<<<< HEAD
import { poseidon10, poseidon2, poseidon8 } from "poseidon-lite"
import { SignatureAlgorithm, PUBKEY_TREE_DEPTH, COMMITMENT_TREE_TRACKER_URL } from "../constants/constants";
import { IMT, LeanIMT } from '@zk-kit/imt'
import { splitToWords } from "./utils";
import { formatSigAlgNameForCircuit } from "./utils";
import { toStandardName } from "./formatNames";
import axios from "axios";
=======
import { poseidon10, poseidon2, poseidon3, poseidon5, poseidon6, poseidon8 } from 'poseidon-lite';
import { SignatureAlgorithm, PUBKEY_TREE_DEPTH } from '../constants/constants';
import { IMT } from '@zk-kit/imt';
import { BigintToArray, hexToDecimal, splitToWords } from './utils';
import { formatSigAlgNameForCircuit } from './utils';
import { toStandardName } from './formatNames';
>>>>>>> f513a431

export function buildPubkeyTree(pubkeys: any[]) {
  let leaves: bigint[] = [];
  let startTime = performance.now();

  for (let i = 0; i < pubkeys.length; i++) {
    const pubkey = pubkeys[i];

    if (i % 3000 === 0 && i !== 0) {
      console.log('Processing pubkey number', i, 'over', pubkeys.length);
    }

    const leaf = getLeaf(pubkey, i);

    if (!leaf) {
      // console.log('no leaf for this weird signature:', i, formatSigAlgNameForCircuit(pubkey.signatureAlgorithm, pubkey.exponent))
      continue;
    }
    leaves.push(leaf);
  }

  const tree = new IMT(poseidon2, PUBKEY_TREE_DEPTH, 0, 2, leaves);
  console.log('pubkey tree built in', performance.now() - startTime, 'ms');

  return tree;
}

export function getLeaf(pubkey: any, i?: number): bigint {
  if (!pubkey?.modulus && pubkey?.pubKey?.modulus) {
    pubkey.modulus = pubkey.pubKey.modulus;
    pubkey.exponent = pubkey.pubKey.exponent;
  }
  if (!pubkey?.publicKeyQ && pubkey?.pubKey?.publicKeyQ) {
    pubkey.publicKeyQ = pubkey.pubKey.publicKeyQ;
  }
  const sigAlgFormatted = toStandardName(pubkey.signatureAlgorithm);
  const sigAlgFormattedForCircuit = formatSigAlgNameForCircuit(sigAlgFormatted, pubkey.exponent);
  if (
    sigAlgFormattedForCircuit === 'sha256WithRSAEncryption_65537' ||
    sigAlgFormattedForCircuit === 'sha256WithRSAEncryption_3' ||
    sigAlgFormattedForCircuit === 'sha1WithRSAEncryption_65537' ||
    sigAlgFormattedForCircuit === 'sha256WithRSASSAPSS_65537' ||
    sigAlgFormattedForCircuit === 'sha256WithRSASSAPSS_3' ||
    sigAlgFormattedForCircuit === 'sha512WithRSAEncryption_65537'
  ) {
    const pubkeyChunked = splitToWords(BigInt(pubkey.modulus), BigInt(230), BigInt(9));
    const leaf = poseidon10([SignatureAlgorithm[sigAlgFormattedForCircuit], ...pubkeyChunked]);
    try {
      return leaf;
    } catch (err) {
      console.log('err', err, i, sigAlgFormattedForCircuit, pubkey);
    }
  } else if (
    sigAlgFormattedForCircuit === 'ecdsa_with_SHA1' ||
    sigAlgFormattedForCircuit === 'ecdsa_with_SHA224' ||
    sigAlgFormattedForCircuit === 'ecdsa_with_SHA384' ||
    sigAlgFormattedForCircuit === 'ecdsa_with_SHA256' ||
    sigAlgFormattedForCircuit === 'ecdsa_with_SHA512'
  ) {
    try {
      if (!pubkey.publicKeyQ) {
        throw new Error('publicKeyQ is undefined');
      }

      const [x, y, a, p] = pubkey.publicKeyQ.replace(/[()]/g, '').split(',');

      if (!x || !y) {
        throw new Error('Invalid publicKeyQ format');
      }

      let qx = BigintToArray(43, 6, BigInt(hexToDecimal(x)));
      let qy = BigintToArray(43, 6, BigInt(hexToDecimal(y)));

      let poseidon_hasher_dsc_modules_x = poseidon6(qx);
      let poseidon_hasher_dsc_modules_y = poseidon6(qy);

      return poseidon3([
        SignatureAlgorithm[sigAlgFormattedForCircuit],
        poseidon_hasher_dsc_modules_x, // pub.x
        poseidon_hasher_dsc_modules_y, // pub.y
        // pubkey.b ? pubkey.b : BigInt(0), // null then 0
        // pubkey.generator ? pubkey.generator : BigInt(0), // null then 0
        // pubkey.order ? pubkey.order : BigInt(0), // null then 0
        // pubkey.cofactor ? pubkey.cofactor : BigInt(0), // null then 0
      ]);
    } catch (err) {
      console.log('err', err, i, sigAlgFormattedForCircuit, pubkey);
    }
  }
}

export async function getTreeFromTracker(): Promise<LeanIMT> {
  const response = await axios.get(COMMITMENT_TREE_TRACKER_URL)
  const imt = new LeanIMT(
    (a: bigint, b: bigint) => poseidon2([a, b]),
    []
  );
  imt.import(response.data)
  return imt
}<|MERGE_RESOLUTION|>--- conflicted
+++ resolved
@@ -1,19 +1,10 @@
-<<<<<<< HEAD
-import { poseidon10, poseidon2, poseidon8 } from "poseidon-lite"
 import { SignatureAlgorithm, PUBKEY_TREE_DEPTH, COMMITMENT_TREE_TRACKER_URL } from "../constants/constants";
 import { IMT, LeanIMT } from '@zk-kit/imt'
-import { splitToWords } from "./utils";
 import { formatSigAlgNameForCircuit } from "./utils";
 import { toStandardName } from "./formatNames";
 import axios from "axios";
-=======
 import { poseidon10, poseidon2, poseidon3, poseidon5, poseidon6, poseidon8 } from 'poseidon-lite';
-import { SignatureAlgorithm, PUBKEY_TREE_DEPTH } from '../constants/constants';
-import { IMT } from '@zk-kit/imt';
 import { BigintToArray, hexToDecimal, splitToWords } from './utils';
-import { formatSigAlgNameForCircuit } from './utils';
-import { toStandardName } from './formatNames';
->>>>>>> f513a431
 
 export function buildPubkeyTree(pubkeys: any[]) {
   let leaves: bigint[] = [];
