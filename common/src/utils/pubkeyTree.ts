import { poseidon10, poseidon2, poseidon8 } from "poseidon-lite"
import { SignatureAlgorithm, PUBKEY_TREE_DEPTH } from "../constants/constants";
import { IMT } from '@zk-kit/imt'
<<<<<<< HEAD
import { formatSigAlg, splitToWords } from "./utils";
=======
import { bigIntToChunkedBytes, formatSigAlgNameForCircuit } from "./utils";
import { toStandardName } from "./formatNames";
>>>>>>> ad4aaa09

export function buildPubkeyTree(pubkeys: any[]) {
  let leaves: bigint[] = []
  let startTime = performance.now();

  for (let i = 0; i < pubkeys.length; i++) {
    const pubkey = pubkeys[i]

    if (i % 3000 === 0 && i !== 0) {
      console.log('Processing pubkey number', i, "over", pubkeys.length);
    }

    const leaf = getLeaf(pubkey, i)

    if (!leaf) {
<<<<<<< HEAD
      console.log('ERROR: no leaf for this signature:', i, formatSigAlg(pubkey.signatureAlgorithm, pubkey.exponent))
=======
      // console.log('no leaf for this weird signature:', i, formatSigAlgNameForCircuit(pubkey.signatureAlgorithm, pubkey.exponent))
>>>>>>> ad4aaa09
      continue
    }
    leaves.push(leaf)
  }

  const tree = new IMT(poseidon2, PUBKEY_TREE_DEPTH, 0, 2, leaves)
  console.log('pubkey tree built in', performance.now() - startTime, 'ms')

  return tree
}

export function getLeaf(pubkey: any, i?: number): bigint {
  if (!pubkey?.modulus && pubkey?.pubKey?.modulus) {
    pubkey.modulus = pubkey.pubKey.modulus
    pubkey.exponent = pubkey.pubKey.exponent
  }
  if (!pubkey?.publicKeyQ && pubkey?.pubKey?.publicKeyQ) {
    pubkey.publicKeyQ = pubkey.pubKey.publicKeyQ
  }

  const sigAlgFormatted = toStandardName(pubkey.signatureAlgorithm)
  const sigAlgFormattedForCircuit = formatSigAlgNameForCircuit(sigAlgFormatted, pubkey.exponent)

  if (
    sigAlgFormattedForCircuit === "sha256WithRSAEncryption_65537"
    || sigAlgFormattedForCircuit === "sha256WithRSAEncryption_3"
    || sigAlgFormattedForCircuit === "sha1WithRSAEncryption_65537"
    || sigAlgFormattedForCircuit === "sha256WithRSASSAPSS_65537"
    || sigAlgFormattedForCircuit === "sha256WithRSASSAPSS_3"
    || sigAlgFormattedForCircuit === "sha512WithRSAEncryption_65537"
  ) {
    const pubkeyChunked = splitToWords(BigInt(pubkey.modulus), BigInt(230), BigInt(9));
    try {
<<<<<<< HEAD
      const leaf = poseidon10([SignatureAlgorithm[sigAlgFormatted], ...pubkeyChunked])
      return leaf
=======
      // leaf is poseidon(signatureAlgorithm, ...pubkey)
      return poseidon12([SignatureAlgorithm[sigAlgFormattedForCircuit], ...pubkeyChunked])
>>>>>>> ad4aaa09
    } catch (err) {
      console.log('err', err, i, sigAlgFormattedForCircuit, pubkey)
    }
  } else if (
    sigAlgFormattedForCircuit === "ecdsa_with_SHA1"
    || sigAlgFormattedForCircuit === "ecdsa_with_SHA224"
    || sigAlgFormattedForCircuit === "ecdsa_with_SHA384"
    || sigAlgFormattedForCircuit === "ecdsa_with_SHA256"
    || sigAlgFormattedForCircuit === "ecdsa_with_SHA512"
  ) {
    try {
      // this will be replaced by just X and Y or pubkey in publicKeyQ
      return poseidon8([SignatureAlgorithm[sigAlgFormattedForCircuit], pubkey.pub, pubkey.prime, pubkey.a, pubkey.b, pubkey.generator, pubkey.order, pubkey.cofactor])
    } catch (err) {
      console.log('err', err, i, sigAlgFormattedForCircuit, pubkey)
    }
  }
}<|MERGE_RESOLUTION|>--- conflicted
+++ resolved
@@ -1,12 +1,9 @@
 import { poseidon10, poseidon2, poseidon8 } from "poseidon-lite"
 import { SignatureAlgorithm, PUBKEY_TREE_DEPTH } from "../constants/constants";
 import { IMT } from '@zk-kit/imt'
-<<<<<<< HEAD
-import { formatSigAlg, splitToWords } from "./utils";
-=======
+import { splitToWords } from "./utils";
 import { bigIntToChunkedBytes, formatSigAlgNameForCircuit } from "./utils";
 import { toStandardName } from "./formatNames";
->>>>>>> ad4aaa09
 
 export function buildPubkeyTree(pubkeys: any[]) {
   let leaves: bigint[] = []
@@ -22,11 +19,7 @@
     const leaf = getLeaf(pubkey, i)
 
     if (!leaf) {
-<<<<<<< HEAD
-      console.log('ERROR: no leaf for this signature:', i, formatSigAlg(pubkey.signatureAlgorithm, pubkey.exponent))
-=======
       // console.log('no leaf for this weird signature:', i, formatSigAlgNameForCircuit(pubkey.signatureAlgorithm, pubkey.exponent))
->>>>>>> ad4aaa09
       continue
     }
     leaves.push(leaf)
@@ -60,13 +53,8 @@
   ) {
     const pubkeyChunked = splitToWords(BigInt(pubkey.modulus), BigInt(230), BigInt(9));
     try {
-<<<<<<< HEAD
       const leaf = poseidon10([SignatureAlgorithm[sigAlgFormatted], ...pubkeyChunked])
       return leaf
-=======
-      // leaf is poseidon(signatureAlgorithm, ...pubkey)
-      return poseidon12([SignatureAlgorithm[sigAlgFormattedForCircuit], ...pubkeyChunked])
->>>>>>> ad4aaa09
     } catch (err) {
       console.log('err', err, i, sigAlgFormattedForCircuit, pubkey)
     }
