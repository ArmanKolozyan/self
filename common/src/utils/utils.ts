import {sha256} from 'js-sha256';

export function formatMrz(mrz: string) {
  const mrzCharcodes = [...mrz].map(char => char.charCodeAt(0));

  // console.log('mrzCharcodes:', mrzCharcodes);

  mrzCharcodes.unshift(88); // the length of the mrz data
  mrzCharcodes.unshift(95, 31); // the MRZ_INFO_TAG
  mrzCharcodes.unshift(91); // the new length of the whole array
  mrzCharcodes.unshift(97); // the tag for DG1

  // console.log('mrzCharcodes with tags:', mrzCharcodes);

  return mrzCharcodes;
}

export function parsePubKeyString(pubKeyString: string) {
  const modulusMatch = pubKeyString.match(/modulus: ([\w\d]+)\s*public/);
  const publicExponentMatch = pubKeyString.match(/public exponent: (\w+)/);

  const modulus = modulusMatch ? modulusMatch[1] : null;
  const exponent = publicExponentMatch ? publicExponentMatch[1] : null;

  // console.log('Modulus:', modulus);
  // console.log('Public Exponent:', exponent);

  if (!modulus || !exponent) {
    throw new Error('Could not parse public key string');
  }

  return {
    modulus,
    exponent,
  };
}

export function formatAndConcatenateDataHashes(
  mrzHash: number[],
  dataHashes: [number, number[]][],
) {
  // Let's replace the first array with the MRZ hash
  dataHashes.shift();
  dataHashes.unshift([1, mrzHash]);
  // concatenating dataHashes :

  let concat: number[] = []

  const startingSequence = [
    48, -126, 1, 37, 2, 1, 0, 48, 11, 6, 9, 96, -122, 72, 1, 101, 3, 4, 2, 1,
    48, -126, 1, 17,
  ]

  // console.log(`startingSequence`, startingSequence.map(byte => (byte < 0 ? byte + 256 : byte).toString(16).padStart(2, '0')).join(''));

  // Starting sequence. Should be the same for everybody, but not sure
  concat.push(...startingSequence)

  for(const dataHash of dataHashes) {
    // console.log(`dataHash ${dataHash[0]}`, dataHash[1].map(byte => (byte < 0 ? byte + 256 : byte).toString(16).padStart(2, '0')).join(''));

    concat.push(...[48, 37, 2, 1, dataHash[0], 4, 32, ...dataHash[1]])
  }

  return concat;
}

export function assembleEContent(
  messageDigest: number[],
  timeOfSignature: number[],
) {
  const constructedEContent = [];

  // Detailed description is in private file r&d.ts for now
  // First, the tag and length, assumed to be always the same
  constructedEContent.push(...[49, 102]);

  // 1.2.840.113549.1.9.3 is RFC_3369_CONTENT_TYPE_OID
  constructedEContent.push(
    ...[48, 21, 6, 9, 42, -122, 72, -122, -9, 13, 1, 9, 3],
  );
  // 2.23.136.1.1.1 is ldsSecurityObject
  constructedEContent.push(...[49, 8, 6, 6, 103, -127, 8, 1, 1, 1]);

  // 1.2.840.113549.1.9.5 is signing-time
  constructedEContent.push(
    ...[48, 28, 6, 9, 42, -122, 72, -122, -9, 13, 1, 9, 5],
  );
  // time of the signature
  constructedEContent.push(...timeOfSignature);
  // 1.2.840.113549.1.9.4 is RFC_3369_MESSAGE_DIGEST_OID
  constructedEContent.push(
    ...[48, 47, 6, 9, 42, -122, 72, -122, -9, 13, 1, 9, 4],
  );
  // TAG and length of the message digest
  constructedEContent.push(...[49, 34, 4, 32]);

  constructedEContent.push(...messageDigest);
  return constructedEContent;
}

export function toUnsigned(byte: number) {
  return byte & 0xff;
}

export function arraysAreEqual(array1: number[], array2: number[]) {
  return (
    array1.length === array2.length &&
    array1.every((value, index) => value === array2[index])
  );
}

export function toSigned(byte: number) {
  return byte > 127 ? byte - 256 : byte;
}

export const toBinaryString = (byte: any) => {
  const binary = (parseInt(byte, 10) & 0xFF).toString(2).padStart(8, '0');
  return binary;
};

export function splitToWords(
  number: bigint,
  wordsize: bigint,
  numberElement: bigint
) {
  let t = number
  const words: string[] = []
  for (let i = BigInt(0); i < numberElement; ++i) {
    const baseTwo = BigInt(2)

    words.push(`${t % BigInt(Math.pow(Number(baseTwo), Number(wordsize)))}`)
    t = BigInt(t / BigInt(Math.pow(Number(BigInt(2)), Number(wordsize))))
  }
  if (!(t == BigInt(0))) {
    throw `Number ${number} does not fit in ${(
      wordsize * numberElement
    ).toString()} bits`
  }
  return words
}

export function bytesToBigDecimal(arr: number[]): string {
  let result = BigInt(0);
  for (let i = 0; i < arr.length; i++) {
    result = result * BigInt(256) + BigInt(arr[i] & 0xff);
  }
  return result.toString();
}

export function hexToDecimal(hex: string): string {
  return BigInt(`0x${hex}`).toString();
}

// hash logic here because the one in utils.ts only works with node
export function hash(bytesArray: number[]) {
  let unsignedBytesArray = bytesArray.map(toUnsignedByte);
  let hash = sha256(unsignedBytesArray);
  return hexToSignedBytes(hash);
}

export function hexToSignedBytes(hexString: string): number[] {
  let bytes = [];
  for (let i = 0; i < hexString.length - 1; i += 2) {
    let byte = parseInt(hexString.substr(i, 2), 16);
    bytes.push(byte >= 128 ? byte - 256 : byte);
  }
  return bytes;
}

export function toUnsignedByte(signedByte: number) {
  return signedByte < 0 ? signedByte + 256 : signedByte;
}

<<<<<<< HEAD
export function formatSigAlg(sigAlg: string, exponent: string | undefined) {
  sigAlg = sigAlg.replace(/-/g, '_')
  return exponent ? `${sigAlg}_${exponent}` : sigAlg
}

export function bigIntToChunkedBytes(num: BigInt | bigint, bytesPerChunk: number, numChunks: number) {
  const res: string[] = [];
  const bigintNum: bigint = typeof num == "bigint" ? num : num.valueOf();
  const msk = (1n << BigInt(bytesPerChunk)) - 1n;
  for (let i = 0; i < numChunks; ++i) {
    res.push(((bigintNum >> BigInt(i * bytesPerChunk)) & msk).toString());
=======
export function hexStringToSignedIntArray(hexString: string) {
  let result = [];
  for (let i = 0; i < hexString.length; i += 2) {
    let byte = parseInt(hexString.substr(i, 2), 16);
    result.push(byte > 127 ? byte - 256 : byte);
  }
  return result;
};

function bytesToBigInt(bytes: number[]) {
  let hex = bytes.reverse().map(byte => byte.toString(16).padStart(2, '0')).join('');
  // console.log('hex', hex)
  return BigInt(`0x${hex}`).toString();
}

function splitInto(arr: number[], size: number) {
  const res = [];
  for(let i = 0; i < arr.length; i += size) {
    res.push(arr.slice(i, i + size));
>>>>>>> 9cad197d
  }
  return res;
}

<<<<<<< HEAD
export function formatRoot(root: string): string {
  let rootHex = BigInt(root).toString(16);
  return rootHex.length % 2 === 0 ? "0x" + rootHex : "0x0" + rootHex;
=======
function setFirstBitOfLastByteToZero(bytes: number[]) {
  bytes[bytes.length - 1] &= 0x7F; // AND with 01111111 to set the first bit of the last byte to 0
  return bytes;
}

// from reverse engineering ark-serialize.
export function formatProofIOS(proof: number[]) {
  const splittedProof = splitInto(proof, 32);
  splittedProof[1] = setFirstBitOfLastByteToZero(splittedProof[1]);
  splittedProof[5] = setFirstBitOfLastByteToZero(splittedProof[5]); // We might need to do the same for input 3
  splittedProof[7] = setFirstBitOfLastByteToZero(splittedProof[7]);
  const proooof = splittedProof.map(bytesToBigInt);

  return {
    "a": [proooof[0], proooof[1]],
    "b": [
      [proooof[2], proooof[3]],
      [proooof[4], proooof[5]]
    ],
    "c": [proooof[6], proooof[7]]
  }
}

export function formatInputsIOS(inputs: number[]) {
  const splitted = splitInto(inputs.slice(8), 32);
  return splitted.map(bytesToBigInt);
>>>>>>> 9cad197d
}<|MERGE_RESOLUTION|>--- conflicted
+++ resolved
@@ -172,7 +172,6 @@
   return signedByte < 0 ? signedByte + 256 : signedByte;
 }
 
-<<<<<<< HEAD
 export function formatSigAlg(sigAlg: string, exponent: string | undefined) {
   sigAlg = sigAlg.replace(/-/g, '_')
   return exponent ? `${sigAlg}_${exponent}` : sigAlg
@@ -184,7 +183,11 @@
   const msk = (1n << BigInt(bytesPerChunk)) - 1n;
   for (let i = 0; i < numChunks; ++i) {
     res.push(((bigintNum >> BigInt(i * bytesPerChunk)) & msk).toString());
-=======
+  }
+  return res;
+}
+
+
 export function hexStringToSignedIntArray(hexString: string) {
   let result = [];
   for (let i = 0; i < hexString.length; i += 2) {
@@ -204,16 +207,15 @@
   const res = [];
   for(let i = 0; i < arr.length; i += size) {
     res.push(arr.slice(i, i + size));
->>>>>>> 9cad197d
   }
   return res;
 }
 
-<<<<<<< HEAD
 export function formatRoot(root: string): string {
   let rootHex = BigInt(root).toString(16);
   return rootHex.length % 2 === 0 ? "0x" + rootHex : "0x0" + rootHex;
-=======
+}
+
 function setFirstBitOfLastByteToZero(bytes: number[]) {
   bytes[bytes.length - 1] &= 0x7F; // AND with 01111111 to set the first bit of the last byte to 0
   return bytes;
@@ -240,5 +242,4 @@
 export function formatInputsIOS(inputs: number[]) {
   const splitted = splitInto(inputs.slice(8), 32);
   return splitted.map(bytesToBigInt);
->>>>>>> 9cad197d
 }