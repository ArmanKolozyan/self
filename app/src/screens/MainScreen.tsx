--- conflicted
+++ resolved
@@ -48,12 +48,9 @@
     update,
     clearPassportDataFromStorage,
     clearSecretFromStorage,
-<<<<<<< HEAD
     clearProofsFromStorage,
     registerCommitment,
     registerPassportData,
-=======
->>>>>>> ad4aaa09
     passportData,
     registered,
     setRegistered,
@@ -129,10 +126,6 @@
     }
   }
 
-<<<<<<< HEAD
-
-=======
->>>>>>> ad4aaa09
   function handleContribute() {
     contribute(passportData);
     setDialogContributeIsOpen(false);
@@ -549,7 +542,7 @@
               </YStack>
             </Sheet.Frame>
           </Sheet>
-          
+
           <XStack bc="#343434" h={1.2} />
         </YStack>
         <Tabs f={1} orientation="horizontal" flexDirection="column" defaultValue={"scan"}
