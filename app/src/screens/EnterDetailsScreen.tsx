// src/screens/EnterDetailsScreen.tsx

import React, {useState} from 'react';
import { View, Text, StyleSheet } from 'react-native';
import CustomTextInput from '../components/CustomTextInput';
import CustomButton from '../components/CustomButton'; 
import { ToggleGroup } from 'tamagui'
import { AlignCenter, AlignLeft, AlignRight, Camera } from '@tamagui/lucide-icons'
<<<<<<< HEAD
import { XStack, YStack } from 'tamagui'
import { SizableText, Tabs, H5 } from 'tamagui'
=======
import { XStack, YStack, Button } from 'tamagui'
>>>>>>> 24b26565

const EnterDetailsScreen = ({
  passportNumber,
  setPassportNumber,
  dateOfBirth,
  setDateOfBirth,
  dateOfExpiry,
  setDateOfExpiry,
  onScanPress,
  onStartCameraScan
}) => {
<<<<<<< HEAD
  const [selectedToggle, setSelectedToggle] = useState('camera');
  const handleCameraPress = () => {
      onStartCameraScan(); 
  };
=======
>>>>>>> 24b26565

  return (
    <View style={styles.sectionContainer}>
      <Text style={styles.header}>Welcome to Proof of Passport</Text>
      <Text style={styles.header2}>Generate ZK proof with your passport data</Text>
<<<<<<< HEAD
      <ToggleGroup
        type="single"
        value={selectedToggle}
        onValueChange={setSelectedToggle}
        disableDeactivation={true}
        sizeAdjust={1}
      >
        <ToggleGroup.Item value="camera" onPress={handleCameraPress}>
          <Camera />
        </ToggleGroup.Item>
      </ToggleGroup>
=======
      <Button onPress={onStartCameraScan}>
        <Camera/>
      </Button>
>>>>>>> 24b26565

      {true ? (
        <View style={styles.inputContainer}>
          <CustomTextInput
            value={passportNumber}
            onChangeText={setPassportNumber}
            placeholder="Passport number"
            keyboardType="default"
          />
          <CustomTextInput
            value={dateOfBirth}
            onChangeText={setDateOfBirth}
            placeholder="Date of birth (yymmdd)"
            keyboardType="numeric"
          />
          <CustomTextInput
            value={dateOfExpiry}
            onChangeText={setDateOfExpiry}
            placeholder="Date of expiry (yymmdd)"
            keyboardType="numeric"
          />
        </View>
      ) : (
        <View style={styles.inputContainer}>
        <Text style={styles.header2}>Work in progress</Text>
        </View>
      )}

<<<<<<< HEAD
      <Button onPress={onScanPress} title="Scan Passport with NFC" />



=======
      <CustomButton onPress={onScanPress} title="Scan Passport with NFC"/>
>>>>>>> 24b26565
    </View>
  );
};

const styles = StyleSheet.create({
  sectionContainer: {
    flex: 1,
    paddingHorizontal: 24,
    justifyContent: 'center',
    alignItems: 'center',
    backgroundColor: 'white',
    paddingBottom:20,
  },
  header: {
    fontSize: 22,
    fontWeight: 'bold',
    textAlign: 'center',
    marginTop: 40,
    color: 'black',
  },
  header2: {
    fontSize: 16,
    fontWeight: 'bold',
    textAlign: 'center',
    marginTop: 20,
    marginBottom: 20,
    color: 'gray',
  },
  inputContainer: {
    width: '100%', 
    alignSelf: 'center', 
    flex: 1,
  },
});

export default EnterDetailsScreen;<|MERGE_RESOLUTION|>--- conflicted
+++ resolved
@@ -6,12 +6,8 @@
 import CustomButton from '../components/CustomButton'; 
 import { ToggleGroup } from 'tamagui'
 import { AlignCenter, AlignLeft, AlignRight, Camera } from '@tamagui/lucide-icons'
-<<<<<<< HEAD
-import { XStack, YStack } from 'tamagui'
 import { SizableText, Tabs, H5 } from 'tamagui'
-=======
 import { XStack, YStack, Button } from 'tamagui'
->>>>>>> 24b26565
 
 const EnterDetailsScreen = ({
   passportNumber,
@@ -23,19 +19,15 @@
   onScanPress,
   onStartCameraScan
 }) => {
-<<<<<<< HEAD
   const [selectedToggle, setSelectedToggle] = useState('camera');
   const handleCameraPress = () => {
       onStartCameraScan(); 
   };
-=======
->>>>>>> 24b26565
 
   return (
     <View style={styles.sectionContainer}>
       <Text style={styles.header}>Welcome to Proof of Passport</Text>
       <Text style={styles.header2}>Generate ZK proof with your passport data</Text>
-<<<<<<< HEAD
       <ToggleGroup
         type="single"
         value={selectedToggle}
@@ -47,11 +39,6 @@
           <Camera />
         </ToggleGroup.Item>
       </ToggleGroup>
-=======
-      <Button onPress={onStartCameraScan}>
-        <Camera/>
-      </Button>
->>>>>>> 24b26565
 
       {true ? (
         <View style={styles.inputContainer}>
@@ -80,14 +67,10 @@
         </View>
       )}
 
-<<<<<<< HEAD
       <Button onPress={onScanPress} title="Scan Passport with NFC" />
 
 
 
-=======
-      <CustomButton onPress={onScanPress} title="Scan Passport with NFC"/>
->>>>>>> 24b26565
     </View>
   );
 };
