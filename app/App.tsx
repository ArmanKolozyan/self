--- conflicted
+++ resolved
@@ -70,16 +70,6 @@
     console.log('skipping scan step...');
     try {
       fetch(`${LOCAL_IP}/passportData`)
-<<<<<<< HEAD
-      .then(response => response.json())
-      .then(data => {
-        console.log('passport data fetched');
-        setPassportData(data);
-        setStep('scanCompleted');
-      });
-    } catch(e) {
-      console.log('error fetching passport data', e);
-=======
         .then(response => response.json())
         .then(data => {
           console.log('passport data fetched');
@@ -88,7 +78,6 @@
         });
     } catch (err) {
       console.log('error fetching passport data', err);
->>>>>>> 72385ad6
     }
   }
 
@@ -102,14 +91,8 @@
     } = response;
 
     const passportData: PassportData = {
-<<<<<<< HEAD
       mrz: mrz.replace(/\n/g, ''),
       modulus: modulus,
-=======
-      mrzInfo: JSON.parse(mrzInfo),
-      publicKey: publicKey.replace(/\n/g, ''),
-      publicKeyPEM: publicKeyPEM.replace(/\n/g, ''),
->>>>>>> 72385ad6
       dataGroupHashes: dataHashesObjToArray(JSON.parse(dataGroupHashes)),
       eContent: JSON.parse(eContent),
       encryptedDigest: JSON.parse(encryptedDigest),
