import React, { useEffect, useState } from 'react';
import {
<<<<<<< HEAD
  DeviceEventEmitter,
} from 'react-native';
import Toast from 'react-native-toast-message';
import {
=======
>>>>>>> 3b79f513
  DEFAULT_PNUMBER,
  DEFAULT_DOB,
  DEFAULT_DOE,
  AMPLITUDE_KEY
} from '@env';
import { PassportData, Proof } from '../common/src/utils/types';
<<<<<<< HEAD
import { samplePassportData } from '../common/src/utils/passportDataStatic';
=======
import { mockPassportData_sha256WithRSAEncryption_65537 } from '../common/src/utils/mockPassportData';
>>>>>>> 3b79f513
import "@ethersproject/shims"
import { ethers } from "ethers";
import MainScreen from './src/screens/MainScreen';
import { Steps } from './src/utils/utils';
import { startCameraScan } from './src/utils/cameraScanner';
import { scan } from './src/utils/nfcScanner';
import { mint } from './src/utils/minter';
import { Buffer } from 'buffer';
import { YStack } from 'tamagui';
import { prove } from './src/utils/prover';
import { useToastController } from '@tamagui/toast';
import * as amplitude from '@amplitude/analytics-react-native';
import { checkForZkey } from './src/utils/zkeyDownload';
import RNFS from 'react-native-fs';
<<<<<<< HEAD
import { ZKEY_URL } from '../common/src/constants/constants';
=======
>>>>>>> 3b79f513
global.Buffer = Buffer;

console.log('DEFAULT_PNUMBER', DEFAULT_PNUMBER);

const localZkeyPath = RNFS.DocumentDirectoryPath + '/proof_of_passport.zkey';
console.log('localZkeyPath', localZkeyPath);

function App(): JSX.Element {
  const [passportNumber, setPassportNumber] = useState(DEFAULT_PNUMBER ?? "");
  const [dateOfBirth, setDateOfBirth] = useState(DEFAULT_DOB ?? '');
  const [dateOfExpiry, setDateOfExpiry] = useState(DEFAULT_DOE ?? '');
  const [address, setAddress] = useState<string>(ethers.ZeroAddress);
  const [passportData, setPassportData] = useState<PassportData>(mockPassportData_sha256WithRSAEncryption_65537 as PassportData);
  const [step, setStep] = useState<number>(Steps.MRZ_SCAN);
  const [generatingProof, setGeneratingProof] = useState<boolean>(false);
  const [proofTime, setProofTime] = useState<number>(0);
  const [proof, setProof] = useState<Proof | null>(null);
  const [mintText, setMintText] = useState<string>("");
  const [majority, setMajority] = useState<number>(18);
  const [zkeydownloadStatus, setDownloadStatus] = useState<"not_started" | "downloading" | "completed" | "error">("not_started");
  const [showWarning, setShowWarning] = useState(false);

  const [disclosure, setDisclosure] = useState({
    issuing_state: false,
    name: false,
    passport_number: false,
    nationality: false,
    date_of_birth: false,
    gender: false,
    expiry_date: false,
    older_than: false,
  });

  const toast = useToastController();

  const handleDisclosureChange = (field: string) => {
    setDisclosure(
      {
        ...disclosure,
        [field]: !disclosure[field as keyof typeof disclosure]
      });
  };

  useEffect(() => {
<<<<<<< HEAD
    const logEventListener = DeviceEventEmitter.addListener('LOG_EVENT', e => {
      console.log(e);
    });

    return () => {
      logEventListener.remove();
    };
  }, []);

  useEffect(() => {
    downloadZkey()
  }, []);

  async function downloadZkey() {
    const fileExists = await RNFS.exists(localZkeyPath);
    if (!fileExists) {
      console.log('launching zkey download')
      setDownloadStatus('downloading');

      let previousPercentComplete = -1;

      const options = {
        fromUrl: ZKEY_URL,
        toFile: localZkeyPath,
        background: true,
        begin: () => {
          console.log('Download has begun');
        },
        progress: (res: any) => {
          const percentComplete = Math.floor((res.bytesWritten / res.contentLength) * 100);
          if (percentComplete !== previousPercentComplete) {
            console.log(`${percentComplete}%`);
            previousPercentComplete = percentComplete;
          }
        },
      };
      
      RNFS.downloadFile(options).promise
        .then(() => {
          setDownloadStatus('completed')
          console.log('Download complete');
        })
        .catch((error) => {
          console.error(error);
          setDownloadStatus('error');
          Toast.show({
            type: 'error',
            text1: `Error: ${error.message}`,
            position: 'top',
            bottomOffset: 80,
          })
        });
    } else {
      console.log('zkey already downloaded')
      setDownloadStatus('completed');
    }
  }

=======
    checkForZkey({
      setDownloadStatus,
      setShowWarning,
      toast
    })
    amplitude.init(AMPLITUDE_KEY);
  }, []);

>>>>>>> 3b79f513
  const handleStartCameraScan = async () => {
    startCameraScan({
      setPassportNumber,
      setDateOfBirth,
      setDateOfExpiry,
      setStep,
      toast
    });
  };

  const handleNFCScan = () => {
    scan({
      passportNumber,
      dateOfBirth,
      dateOfExpiry,
      setPassportData,
      setStep,
      toast
    });
  };

  const handleProve = () => {
    prove({
      passportData,
      majority,
      disclosure,
      address,
      setStep,
      setGeneratingProof,
      setProofTime,
      setProof,
      toast
    });
  };

  const handleMint = () => {
    mint({
      proof,
      setStep,
      setMintText,
      toast
    });
  };

  return (
    <YStack f={1} bc="#161616" h="100%" w="100%">
      <YStack h="100%" w="100%">
        <MainScreen
          onStartCameraScan={handleStartCameraScan}
          nfcScan={handleNFCScan}
          passportData={passportData}
          disclosure={disclosure}
          handleDisclosureChange={handleDisclosureChange}
          address={address}
          setAddress={setAddress}
          generatingProof={generatingProof}
          handleProve={handleProve}
          step={step}
          mintText={mintText}
          proof={proof}
          proofTime={proofTime}
          handleMint={handleMint}
          setStep={setStep}
          passportNumber={passportNumber}
          setPassportNumber={setPassportNumber}
          dateOfBirth={dateOfBirth}
          setDateOfBirth={setDateOfBirth}
          dateOfExpiry={dateOfExpiry}
          setDateOfExpiry={setDateOfExpiry}
          majority={majority}
          setMajority={setMajority}
          zkeydownloadStatus={zkeydownloadStatus}
          showWarning={showWarning}
          setShowWarning={setShowWarning}
          setDownloadStatus={setDownloadStatus}
        />
      </YStack>
    </YStack>
  );
}

export default App;<|MERGE_RESOLUTION|>--- conflicted
+++ resolved
@@ -1,23 +1,12 @@
 import React, { useEffect, useState } from 'react';
 import {
-<<<<<<< HEAD
-  DeviceEventEmitter,
-} from 'react-native';
-import Toast from 'react-native-toast-message';
-import {
-=======
->>>>>>> 3b79f513
   DEFAULT_PNUMBER,
   DEFAULT_DOB,
   DEFAULT_DOE,
   AMPLITUDE_KEY
 } from '@env';
 import { PassportData, Proof } from '../common/src/utils/types';
-<<<<<<< HEAD
-import { samplePassportData } from '../common/src/utils/passportDataStatic';
-=======
 import { mockPassportData_sha256WithRSAEncryption_65537 } from '../common/src/utils/mockPassportData';
->>>>>>> 3b79f513
 import "@ethersproject/shims"
 import { ethers } from "ethers";
 import MainScreen from './src/screens/MainScreen';
@@ -32,10 +21,6 @@
 import * as amplitude from '@amplitude/analytics-react-native';
 import { checkForZkey } from './src/utils/zkeyDownload';
 import RNFS from 'react-native-fs';
-<<<<<<< HEAD
-import { ZKEY_URL } from '../common/src/constants/constants';
-=======
->>>>>>> 3b79f513
 global.Buffer = Buffer;
 
 console.log('DEFAULT_PNUMBER', DEFAULT_PNUMBER);
@@ -80,66 +65,6 @@
   };
 
   useEffect(() => {
-<<<<<<< HEAD
-    const logEventListener = DeviceEventEmitter.addListener('LOG_EVENT', e => {
-      console.log(e);
-    });
-
-    return () => {
-      logEventListener.remove();
-    };
-  }, []);
-
-  useEffect(() => {
-    downloadZkey()
-  }, []);
-
-  async function downloadZkey() {
-    const fileExists = await RNFS.exists(localZkeyPath);
-    if (!fileExists) {
-      console.log('launching zkey download')
-      setDownloadStatus('downloading');
-
-      let previousPercentComplete = -1;
-
-      const options = {
-        fromUrl: ZKEY_URL,
-        toFile: localZkeyPath,
-        background: true,
-        begin: () => {
-          console.log('Download has begun');
-        },
-        progress: (res: any) => {
-          const percentComplete = Math.floor((res.bytesWritten / res.contentLength) * 100);
-          if (percentComplete !== previousPercentComplete) {
-            console.log(`${percentComplete}%`);
-            previousPercentComplete = percentComplete;
-          }
-        },
-      };
-      
-      RNFS.downloadFile(options).promise
-        .then(() => {
-          setDownloadStatus('completed')
-          console.log('Download complete');
-        })
-        .catch((error) => {
-          console.error(error);
-          setDownloadStatus('error');
-          Toast.show({
-            type: 'error',
-            text1: `Error: ${error.message}`,
-            position: 'top',
-            bottomOffset: 80,
-          })
-        });
-    } else {
-      console.log('zkey already downloaded')
-      setDownloadStatus('completed');
-    }
-  }
-
-=======
     checkForZkey({
       setDownloadStatus,
       setShowWarning,
@@ -148,7 +73,6 @@
     amplitude.init(AMPLITUDE_KEY);
   }, []);
 
->>>>>>> 3b79f513
   const handleStartCameraScan = async () => {
     startCameraScan({
       setPassportNumber,
