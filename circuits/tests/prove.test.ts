--- conflicted
+++ resolved
@@ -13,13 +13,6 @@
 import namejson from '../../common/ofacdata/outputs/nameSMT.json';
 
 const sigAlgs = [
-<<<<<<< HEAD
-  { sigAlg: 'rsa', hashFunction: 'sha1', domainParameter: '65537', keyLength: '2048' },
-  { sigAlg: 'rsa', hashFunction: 'sha256', domainParameter: '65537', keyLength: '2048' },
-  // { sigAlg: 'rsapss', hashFunction: 'sha256', domainParameter: '65537', keyLength: '2048' },
-  { sigAlg: 'rsa', hashFunction: 'sha256', domainParameter: '3', keyLength: '2048' },
-  { sigAlg: 'rsa', hashFunction: 'sha256', domainParameter: '65537', keyLength: '3072' },
-=======
   // { sigAlg: 'rsa', hashFunction: 'sha1', domainParameter: '65537', keyLength: '2048' },
   // { sigAlg: 'rsa', hashFunction: 'sha256', domainParameter: '65537', keyLength: '2048' },
   { sigAlg: 'rsapss', hashFunction: 'sha256', domainParameter: '65537', keyLength: '2048' },
@@ -30,7 +23,6 @@
   // { sigAlg: 'rsapss', hashFunction: 'sha384', domainParameter: '65537', keyLength: '3072' },
   // { sigAlg: 'rsa', hashFunction: 'sha256', domainParameter: '3', keyLength: '2048' },
   // { sigAlg: 'rsa', hashFunction: 'sha256', domainParameter: '65537', keyLength: '3072' },
->>>>>>> ddd89e4e
   // { sigAlg: 'ecdsa', hashFunction: 'sha256', domainParameter: 'secp256r1', keyLength: '256' },
   // { sigAlg: 'ecdsa', hashFunction: 'sha1', domainParameter: 'secp256r1', keyLength: '256' },
 ];
