--- conflicted
+++ resolved
@@ -13,21 +13,13 @@
 import namejson from '../../common/ofacdata/outputs/nameSMT.json';
 
 const sigAlgs = [
-<<<<<<< HEAD
   { sigAlg: 'rsa', hashFunction: 'sha1', domainParameter: '65537', keyLength: '2048' },
-  { sigAlg: 'rsa', hashFunction: 'sha256', domainParameter: '65537', keyLength: '2048' },
-  { sigAlg: 'rsapss', hashFunction: 'sha256', domainParameter: '65537', keyLength: '2048' },
-  { sigAlg: 'rsa', hashFunction: 'sha256', domainParameter: '3', keyLength: '2048' },
-  { sigAlg: 'rsa', hashFunction: 'sha256', domainParameter: '65537', keyLength: '3072' },
-  { sigAlg: 'ecdsa', hashFunction: 'sha256', domainParameter: 'secp256r1', keyLength: '256' },
-  { sigAlg: 'ecdsa', hashFunction: 'sha1', domainParameter: 'secp256r1', keyLength: '256' },
-=======
-  // { sigAlg: 'rsa', hashFunction: 'sha1' },
-  // { sigAlg: 'rsa', hashFunction: 'sha256' },
-  // { sigAlg: 'rsapss', hashFunction: 'sha256' },
-  { sigAlg: 'ecdsa', hashFunction: 'sha256' },
-  // { sigAlg: 'ecdsa', hashFunction: 'sha1' },
->>>>>>> 2c838843
+  // { sigAlg: 'rsa', hashFunction: 'sha256', domainParameter: '65537', keyLength: '2048' },
+  // { sigAlg: 'rsapss', hashFunction: 'sha256', domainParameter: '65537', keyLength: '2048' },
+  // { sigAlg: 'rsa', hashFunction: 'sha256', domainParameter: '3', keyLength: '2048' },
+  // { sigAlg: 'rsa', hashFunction: 'sha256', domainParameter: '65537', keyLength: '3072' },
+  // { sigAlg: 'ecdsa', hashFunction: 'sha256', domainParameter: 'secp256r1', keyLength: '256' },
+  // { sigAlg: 'ecdsa', hashFunction: 'sha1', domainParameter: 'secp256r1', keyLength: '256' },
 ];
 
 sigAlgs.forEach(({ sigAlg, hashFunction, domainParameter, keyLength }) => {
@@ -70,7 +62,6 @@
     );
 
     // console.log('sig');
-    // console.log(inputs.signature);
     // return;
 
     before(async () => {
@@ -81,10 +72,9 @@
         ),
         {
           include: [
-            'node_modules',
-            './node_modules/@zk-kit/binary-merkle-root.circom/src',
-            './node_modules/circomlib/circuits',
-            './node_modules/circom-dl/circuits',
+            // 'node_modules',
+            // './node_modules/@zk-kit/binary-merkle-root.circom/src',
+            // './node_modules/circomlib/circuits',
           ],
         }
       );
@@ -105,52 +95,52 @@
         .blinded_dsc_commitment;
       console.log('\x1b[34m%s\x1b[0m', 'blinded_dsc_commitment', blinded_dsc_commitment);
 
-      const ofac_result = (await circuit.getOutput(w, ['ofac_result'])).ofac_result;
-      console.log('\x1b[34m%s\x1b[0m', 'ofac_result', ofac_result);
+      // const ofac_result = (await circuit.getOutput(w, ['ofac_result'])).ofac_result;
+      // console.log('\x1b[34m%s\x1b[0m', 'ofac_result', ofac_result);
 
       expect(blinded_dsc_commitment).to.be.not.null;
       expect(nullifier).to.be.not.null;
     });
 
-    it('should fail to calculate witness with invalid mrz', async function () {
-      try {
-        const invalidInputs = {
-          ...inputs,
-          dg1: Array(93)
-            .fill(0)
-            .map((byte) => BigInt(byte).toString()),
-        };
-        await circuit.calculateWitness(invalidInputs);
-        expect.fail('Expected an error but none was thrown.');
-      } catch (error) {
-        expect(error.message).to.include('Assert Failed');
-      }
-    });
+    // it('should fail to calculate witness with invalid mrz', async function () {
+    //   try {
+    //     const invalidInputs = {
+    //       ...inputs,
+    //       dg1: Array(93)
+    //         .fill(0)
+    //         .map((byte) => BigInt(byte).toString()),
+    //     };
+    //     await circuit.calculateWitness(invalidInputs);
+    //     expect.fail('Expected an error but none was thrown.');
+    //   } catch (error) {
+    //     expect(error.message).to.include('Assert Failed');
+    //   }
+    // });
 
-    it('should fail to calculate witness with invalid eContent', async function () {
-      try {
-        const invalidInputs = {
-          ...inputs,
-          eContent: inputs.eContent.map((byte: string) => String((parseInt(byte, 10) + 1) % 256)),
-        };
-        await circuit.calculateWitness(invalidInputs);
-        expect.fail('Expected an error but none was thrown.');
-      } catch (error) {
-        expect(error.message).to.include('Assert Failed');
-      }
-    });
+    // it('should fail to calculate witness with invalid eContent', async function () {
+    //   try {
+    //     const invalidInputs = {
+    //       ...inputs,
+    //       eContent: inputs.eContent.map((byte: string) => String((parseInt(byte, 10) + 1) % 256)),
+    //     };
+    //     await circuit.calculateWitness(invalidInputs);
+    //     expect.fail('Expected an error but none was thrown.');
+    //   } catch (error) {
+    //     expect(error.message).to.include('Assert Failed');
+    //   }
+    // });
 
-    it('should fail to calculate witness with invalid signature', async function () {
-      try {
-        const invalidInputs = {
-          ...inputs,
-          signature: inputs.signature.map((byte: string) => String((parseInt(byte, 10) + 1) % 256)),
-        };
-        await circuit.calculateWitness(invalidInputs);
-        expect.fail('Expected an error but none was thrown.');
-      } catch (error) {
-        expect(error.message).to.include('Assert Failed');
-      }
-    });
+    // it('should fail to calculate witness with invalid signature', async function () {
+    //   try {
+    //     const invalidInputs = {
+    //       ...inputs,
+    //       signature: inputs.signature.map((byte: string) => String((parseInt(byte, 10) + 1) % 256)),
+    //     };
+    //     await circuit.calculateWitness(invalidInputs);
+    //     expect.fail('Expected an error but none was thrown.');
+    //   } catch (error) {
+    //     expect(error.message).to.include('Assert Failed');
+    //   }
+    // });
   });
 });