import { describe } from 'mocha'
import chai, { assert, expect } from 'chai'
import chaiAsPromised from 'chai-as-promised'
<<<<<<< HEAD
import { hash, toUnsignedByte, bytesToBigDecimal, formatAndConcatenateDataHashes, formatMrz, splitToWords, formatSigAlg, bigIntToChunkedBytes } from '../../common/src/utils/utils'
import { groth16 } from 'snarkjs'
import { DataHash, PassportData } from '../../common/src/utils/types'
import { genSampleData } from '../../common/src/utils/passportData'
import { buildPubkeyTree } from '../../common/src/utils/pubkeyTree'
import { attributeToPosition, SignatureAlgorithm } from '../../common/src/constants/constants'
import { poseidon12 } from "poseidon-lite"
import { IMT } from '@zk-kit/imt'
import fs from 'fs'
import path from 'path'
const wasm_tester = require("../node_modules/circom_tester").wasm;
=======
import { hash, toUnsignedByte, arraysAreEqual, bytesToBigDecimal, formatMrz, splitToWords } from '../../common/src/utils/utils'
import { groth16 } from 'snarkjs'
import { getPassportData } from '../../common/src/utils/passportData'
import { MAX_DATAHASHES_LEN, attributeToPosition } from '../../common/src/constants/constants'
import { sha256Pad } from '@zk-email/helpers'
import path from "path";
const fs = require('fs');
const wasm_tester = require("circom_tester").wasm;
>>>>>>> 9cad197d

chai.use(chaiAsPromised)

console.log("The following snarkjs error logs are normal and expected if the tests pass.")

describe('Circuit tests', function () {
  this.timeout(0)

  let inputs: any;
  let tree: IMT;
  let pubkeys: any[];
  let passportData: PassportData;

  this.beforeAll(async () => {
    pubkeys = JSON.parse(fs.readFileSync("../common/pubkeys/publicKeysParsed.json") as unknown as string)
    passportData = genSampleData();

    // for testing purposes
    pubkeys = pubkeys.slice(0, 100);
    pubkeys.push({
      signatureAlgorithm: passportData.signatureAlgorithm,
      issuer: 'C = TS, O = Government of Syldavia, OU = Ministry of tests, CN = CSCA-TEST',
      modulus: passportData.pubKey.modulus,
      exponent: passportData.pubKey.exponent
    })

    tree = buildPubkeyTree(pubkeys);

    const formattedMrz = formatMrz(passportData.mrz);
<<<<<<< HEAD
    const mrzHash = hash(formatMrz(passportData.mrz));
    const concatenatedDataHashes = formatAndConcatenateDataHashes(
      mrzHash,
      passportData.dataGroupHashes as DataHash[],
    );
    
    const reveal_bitmap = Array(88).fill('1');
=======

    const concatenatedDataHashesHashDigest = hash(passportData.dataGroupHashes);
    console.log('concatenatedDataHashesHashDigest', concatenatedDataHashesHashDigest);
>>>>>>> 9cad197d

    const sigAlgFormatted = formatSigAlg(passportData.signatureAlgorithm, passportData.pubKey.exponent)
    const pubkeyChunked = bigIntToChunkedBytes(BigInt(passportData.pubKey.modulus as string), 192, 11);
    const leaf = poseidon12([SignatureAlgorithm[sigAlgFormatted], ...pubkeyChunked])

    // console.log('leaf', leaf)

    const index = tree.indexOf(leaf)

    // console.log('index', index)

    const proof = tree.createProof(index)
    // console.log("proof", proof)
    // console.log("verifyProof", tree.verifyProof(proof))

    const [messagePadded, messagePaddedLen] = sha256Pad(
      new Uint8Array(passportData.dataGroupHashes),
      MAX_DATAHASHES_LEN
    );

    inputs = {
      mrz: formattedMrz.map(byte => String(byte)),
<<<<<<< HEAD
      dataHashes: concatenatedDataHashes.map(toUnsignedByte).map(byte => String(byte)),
=======
      reveal_bitmap: reveal_bitmap.map(byte => String(byte)),
      dataHashes: Array.from(messagePadded).map((x) => x.toString()),
      datahashes_padded_length: messagePaddedLen.toString(),
>>>>>>> 9cad197d
      eContentBytes: passportData.eContent.map(toUnsignedByte).map(byte => String(byte)),
      signature: splitToWords(
        BigInt(bytesToBigDecimal(passportData.encryptedDigest)),
        BigInt(64),
        BigInt(32)
      ),
      signatureAlgorithm: SignatureAlgorithm[sigAlgFormatted],
      pubkey: splitToWords(
        BigInt(passportData.pubKey.modulus as string),
        BigInt(64),
        BigInt(32)
      ),
      pathIndices: proof.pathIndices,
      siblings: proof.siblings.flat(),
      root: tree.root,
      reveal_bitmap: reveal_bitmap.map(byte => String(byte)),
      address: "0x70997970c51812dc3a010c7d01b50e0d17dc79c8",
    }
<<<<<<< HEAD
    console.log('inputs', inputs)
=======

    console.log('inputs', inputs);
>>>>>>> 9cad197d
  })
  
  describe('Proof', function() {
    it('should prove and verify with valid inputs', async function () {
      // testing with wasm_tester
      const circuit = await wasm_tester(
        path.join(__dirname, "../circuits/proof_of_passport.circom"),
        { include: ["node_modules"] },
      );
      const w = await circuit.calculateWitness(inputs);
      console.log("witness calculated");
      await circuit.checkConstraints(w);
      console.log("finished checking constraints");
  
      // proving
      const { proof: zk_proof, publicSignals } = await groth16.fullProve(
        inputs,
        "build/proof_of_passport_js/proof_of_passport.wasm",
        "build/proof_of_passport_final.zkey"
      )
    
      // console.log('proof done');
      console.log('zk_proof', zk_proof);
      console.log('publicSignals', publicSignals);
    
      const vKey = JSON.parse(fs.readFileSync("build/proof_of_passport_vkey.json") as unknown as string);
      const verified = await groth16.verify(
        vKey,
        publicSignals,
        zk_proof
      )

      assert(verified == true, 'Should verify')
    
      console.log('verified', verified)
    })

    it('should fail to prove with invalid mrz', async function () {
      const invalidInputs = {
        ...inputs,
        mrz: inputs.mrz.map((byte: string) => String((parseInt(byte, 10) + 1) % 256)),
      }

      return expect(groth16.fullProve(
        invalidInputs,
        "build/proof_of_passport_js/proof_of_passport.wasm",
        "build/proof_of_passport_final.zkey"
      )).to.be.rejected;
    })

    it('should fail to prove with invalid eContentBytes', async function () {
      const invalidInputs = {
        ...inputs,
        eContentBytes: inputs.eContentBytes.map((byte: string) => String((parseInt(byte, 10) + 1) % 256)),
      }

      return expect(groth16.fullProve(
        invalidInputs,
        "build/proof_of_passport_js/proof_of_passport.wasm",
        "build/proof_of_passport_final.zkey"
      )).to.be.rejected;
    })
    
    it('should fail to prove with invalid signature', async function () {
      const invalidInputs = {
        ...inputs,
        signature: inputs.signature.map((byte: string) => String((parseInt(byte, 10) + 1) % 256)),
      }

      return expect(groth16.fullProve(
        invalidInputs,
        "build/proof_of_passport_js/proof_of_passport.wasm",
        "build/proof_of_passport_final.zkey"
      )).to.be.rejected;
    })

    it("shouldn't allow address maleability", async function () {
      const { proof, publicSignals } = await groth16.fullProve(
        inputs,
        "build/proof_of_passport_js/proof_of_passport.wasm",
        "build/proof_of_passport_final.zkey"
      )

      publicSignals[publicSignals.length - 1] = BigInt("0xC5B4F2A7Ea7F675Fca6EF724d6E06FFB40dFC93F").toString();

      const vKey = JSON.parse(fs.readFileSync("build/proof_of_passport_vkey.json").toString());
      return expect(await groth16.verify(
        vKey,
        publicSignals,
        proof
      )).to.be.false;
    })
  })

  describe('Selective disclosure', function() {
    const attributeCombinations = [
      ['issuing_state', 'name'],
      ['passport_number', 'nationality', 'date_of_birth'],
      ['gender', 'expiry_date'],
    ];

    attributeCombinations.forEach(combination => {
      it(`Disclosing ${combination.join(", ")}`, async function () {
        const attributeToReveal = Object.keys(attributeToPosition).reduce((acc, attribute) => {
          acc[attribute] = combination.includes(attribute);
          return acc;
        }, {});
  
        const bitmap = Array(88).fill('0');

        Object.entries(attributeToReveal).forEach(([attribute, reveal]) => {
          if (reveal) {
            const [start, end] = attributeToPosition[attribute];
            bitmap.fill('1', start, end + 1);
          }
        });
  
        inputs = {
          ...inputs,
          reveal_bitmap: bitmap.map(String),
        }
  
        const { proof, publicSignals } = await groth16.fullProve(
          inputs,
          "build/proof_of_passport_js/proof_of_passport.wasm",
          "build/proof_of_passport_final.zkey"
        )
  
        console.log('proof done');
  
        const vKey = JSON.parse(fs.readFileSync("build/proof_of_passport_vkey.json").toString());
        const verified = await groth16.verify(
          vKey,
          publicSignals,
          proof
        )
  
        assert(verified == true, 'Should verifiable')
  
        console.log('proof verified');
  
        const firstThreeElements = publicSignals.slice(0, 3);
        const bytesCount = [31, 31, 26]; // nb of bytes in each of the first three field elements
  
        const bytesArray = firstThreeElements.flatMap((element: string, index: number) => {
          const bytes = bytesCount[index];
          const elementBigInt = BigInt(element);
          const byteMask = BigInt(255); // 0xFF
        
          const bytesOfElement = [...Array(bytes)].map((_, byteIndex) => {
            return (elementBigInt >> (BigInt(byteIndex) * BigInt(8))) & byteMask;
          });
        
          return bytesOfElement;
        });
        
        const result = bytesArray.map((byte: bigint) => String.fromCharCode(Number(byte)));
  
        console.log(result);
  
        for(let i = 0; i < result.length; i++) {
          if (bitmap[i] == '1') {
            const char = String.fromCharCode(Number(inputs.mrz[i + 5]));
            assert(result[i] == char, 'Should reveal the right one');
          } else {
            assert(result[i] == '\x00', 'Should not reveal');
          }
        }
      });
    });
  })
<<<<<<< HEAD
})
=======

  // use these tests with .only to check changes without rebuilding the zkey
  describe('Circom tester tests', function() {
    it('should prove and verify with valid inputs', async function () {
      const circuit = await wasm_tester(
        path.join(__dirname, `../circuits/proof_of_passport.circom`),
        { include: ["node_modules"] },
      );
      const w = await circuit.calculateWitness(inputs);
      await circuit.checkConstraints(w);
    })
  })

})

>>>>>>> 9cad197d
<|MERGE_RESOLUTION|>--- conflicted
+++ resolved
@@ -1,28 +1,18 @@
 import { describe } from 'mocha'
 import chai, { assert, expect } from 'chai'
 import chaiAsPromised from 'chai-as-promised'
-<<<<<<< HEAD
-import { hash, toUnsignedByte, bytesToBigDecimal, formatAndConcatenateDataHashes, formatMrz, splitToWords, formatSigAlg, bigIntToChunkedBytes } from '../../common/src/utils/utils'
+import { hash, toUnsignedByte, arraysAreEqual, bytesToBigDecimal, formatMrz, splitToWords, formatSigAlg } from '../../common/src/utils/utils'
 import { groth16 } from 'snarkjs'
-import { DataHash, PassportData } from '../../common/src/utils/types'
-import { genSampleData } from '../../common/src/utils/passportData'
 import { buildPubkeyTree } from '../../common/src/utils/pubkeyTree'
-import { attributeToPosition, SignatureAlgorithm } from '../../common/src/constants/constants'
+import { MAX_DATAHASHES_LEN, attributeToPosition, SignatureAlgorithm } from '../../common/src/constants/constants'
 import { poseidon12 } from "poseidon-lite"
 import { IMT } from '@zk-kit/imt'
+import { genSampleData } from '../../common/src/utils/passportData'
+import { bigIntToChunkedBytes, sha256Pad } from '@zk-email/helpers'
+import path from 'path'
 import fs from 'fs'
-import path from 'path'
-const wasm_tester = require("../node_modules/circom_tester").wasm;
-=======
-import { hash, toUnsignedByte, arraysAreEqual, bytesToBigDecimal, formatMrz, splitToWords } from '../../common/src/utils/utils'
-import { groth16 } from 'snarkjs'
-import { getPassportData } from '../../common/src/utils/passportData'
-import { MAX_DATAHASHES_LEN, attributeToPosition } from '../../common/src/constants/constants'
-import { sha256Pad } from '@zk-email/helpers'
-import path from "path";
-const fs = require('fs');
+import { PassportData } from '../../common/src/utils/types'
 const wasm_tester = require("circom_tester").wasm;
->>>>>>> 9cad197d
 
 chai.use(chaiAsPromised)
 
@@ -52,19 +42,16 @@
     tree = buildPubkeyTree(pubkeys);
 
     const formattedMrz = formatMrz(passportData.mrz);
-<<<<<<< HEAD
-    const mrzHash = hash(formatMrz(passportData.mrz));
-    const concatenatedDataHashes = formatAndConcatenateDataHashes(
-      mrzHash,
-      passportData.dataGroupHashes as DataHash[],
-    );
-    
-    const reveal_bitmap = Array(88).fill('1');
-=======
 
     const concatenatedDataHashesHashDigest = hash(passportData.dataGroupHashes);
     console.log('concatenatedDataHashesHashDigest', concatenatedDataHashesHashDigest);
->>>>>>> 9cad197d
+
+    assert(
+      arraysAreEqual(passportData.eContent.slice(72, 72 + 32), concatenatedDataHashesHashDigest),
+      'concatenatedDataHashesHashDigest is at the right place in passportData.eContent'
+    )
+
+    const reveal_bitmap = Array(88).fill('1');
 
     const sigAlgFormatted = formatSigAlg(passportData.signatureAlgorithm, passportData.pubKey.exponent)
     const pubkeyChunked = bigIntToChunkedBytes(BigInt(passportData.pubKey.modulus as string), 192, 11);
@@ -87,13 +74,9 @@
 
     inputs = {
       mrz: formattedMrz.map(byte => String(byte)),
-<<<<<<< HEAD
-      dataHashes: concatenatedDataHashes.map(toUnsignedByte).map(byte => String(byte)),
-=======
       reveal_bitmap: reveal_bitmap.map(byte => String(byte)),
       dataHashes: Array.from(messagePadded).map((x) => x.toString()),
       datahashes_padded_length: messagePaddedLen.toString(),
->>>>>>> 9cad197d
       eContentBytes: passportData.eContent.map(toUnsignedByte).map(byte => String(byte)),
       signature: splitToWords(
         BigInt(bytesToBigDecimal(passportData.encryptedDigest)),
@@ -109,15 +92,10 @@
       pathIndices: proof.pathIndices,
       siblings: proof.siblings.flat(),
       root: tree.root,
-      reveal_bitmap: reveal_bitmap.map(byte => String(byte)),
       address: "0x70997970c51812dc3a010c7d01b50e0d17dc79c8",
     }
-<<<<<<< HEAD
+    
     console.log('inputs', inputs)
-=======
-
-    console.log('inputs', inputs);
->>>>>>> 9cad197d
   })
   
   describe('Proof', function() {
@@ -289,9 +267,6 @@
       });
     });
   })
-<<<<<<< HEAD
-})
-=======
 
   // use these tests with .only to check changes without rebuilding the zkey
   describe('Circom tester tests', function() {
@@ -307,4 +282,3 @@
 
 })
 
->>>>>>> 9cad197d
