pragma circom 2.1.5;

include "circomlib/circuits/poseidon.circom";
include "@zk-email/circuits/helpers/extract.circom";
include "./passport_verifier.circom";
include "./merkle_tree/tree.circom";

<<<<<<< HEAD
template ProofOfPassport(n, k, nLevels, pubkeySize) {
=======
template ProofOfPassport(n, k, max_datahashes_bytes) {
>>>>>>> 9cad197d
    signal input mrz[93]; // formatted mrz (5 + 88) chars
    signal input dataHashes[max_datahashes_bytes];
    signal input datahashes_padded_length;
    signal input eContentBytes[104];
    signal input signature[k];

    signal input signatureAlgorithm;
    signal input pubkey[pubkeySize];

    signal input pathIndices[nLevels];
    signal input siblings[nLevels];
    signal input root;

    signal input reveal_bitmap[88];
    signal input address;

    // Converting pub_key (modulus) into 11 chunks of 192 bits, assuming original n, k are 64 and 32.
    // This is because Poseidon circuit only supports an array of 16 elements.
    var k3_chunked_size = 11;  // Since ceil(32 / 3) in integer division is 11
    signal pubkey_hash_input[k3_chunked_size];
    for(var i = 0; i < k3_chunked_size; i++) {
        if(i == k3_chunked_size - 1) {
            if(k % 3 == 1) {
                pubkey_hash_input[i] <== pubkey[3*i];
            } else if(k % 3 == 2) {
                pubkey_hash_input[i] <== pubkey[3*i] + (1<<n) * pubkey[3*i + 1];
            } else {
                pubkey_hash_input[i] <== pubkey[3*i] + (1<<n) * pubkey[3*i + 1] + (1<<(2*n)) * pubkey[3*i + 2];
            }
        } else {
            pubkey_hash_input[i] <== pubkey[3*i] + (1<<n) * pubkey[3*i + 1] + (1<<(2*n)) * pubkey[3*i + 2];
        }
    }

    // leaf is poseidon(signatureAlgorithm, pubkey[pubkeySize])
    signal leaf_hash_input[1 + k3_chunked_size];
    leaf_hash_input[0] <== signatureAlgorithm;
    for (var i = 0; i < k3_chunked_size; i++) {
        leaf_hash_input[i+1] <== pubkey_hash_input[i];
    }
    signal leaf <== Poseidon(1 + k3_chunked_size)(leaf_hash_input);
    // log("Leaf in circuit:", leaf);

    // Verify inclusion in merkle tree
    signal computedRoot <== MerkleTreeInclusionProof(nLevels)(leaf, pathIndices, siblings);
    root === computedRoot;

    // sha256WithRSAEncryption_65537 is the only sigAlg supported right now
    signatureAlgorithm === 1;
    pubkeySize === k;


    // Verify passport
    component PV = PassportVerifier(n, k, max_datahashes_bytes);
    PV.mrz <== mrz;
    PV.dataHashes <== dataHashes;
    PV.datahashes_padded_length <== datahashes_padded_length;
    PV.eContentBytes <== eContentBytes;
    PV.pubkey <== pubkey;
    PV.signature <== signature;

    // reveal reveal_bitmap bits of MRZ
    signal reveal[88];
    for (var i = 0; i < 88; i++) {
        reveal[i] <== mrz[5+i] * reveal_bitmap[i];
    }
    signal output reveal_packed[3] <== PackBytes(88, 3, 31)(reveal);

    // make nullifier public;
    // we take nullifier = signature[0, 1] which it 64 + 64 bits long, so chance of collision is 2^128
    signal output nullifier <== signature[0] * 2**64 + signature[1];
}

<<<<<<< HEAD
component main { public [ address, root ] } = ProofOfPassport(64, 32, 16, 32);

// Us:
// 1 + 3 + 1 + 1
// nullifier + reveal_packed + address + root

// Them:
// 1 + 3 + 1
// pubkey_hash + reveal_twitter_packed + address



=======
component main { public [ address ] } = ProofOfPassport(64, 32, 320);

// Us:
// 11 + 1 + 3 + 1
// pubkey + nullifier + reveal_packed + address

// Goal:
// 1 + 1 + 3 + 1
// pubkey_hash + nullifier + reveal_packed + address
>>>>>>> 9cad197d
<|MERGE_RESOLUTION|>--- conflicted
+++ resolved
@@ -5,11 +5,7 @@
 include "./passport_verifier.circom";
 include "./merkle_tree/tree.circom";
 
-<<<<<<< HEAD
-template ProofOfPassport(n, k, nLevels, pubkeySize) {
-=======
-template ProofOfPassport(n, k, max_datahashes_bytes) {
->>>>>>> 9cad197d
+template ProofOfPassport(n, k, max_datahashes_bytes, nLevels, pubkeySize) {
     signal input mrz[93]; // formatted mrz (5 + 88) chars
     signal input dataHashes[max_datahashes_bytes];
     signal input datahashes_padded_length;
@@ -83,21 +79,7 @@
     signal output nullifier <== signature[0] * 2**64 + signature[1];
 }
 
-<<<<<<< HEAD
-component main { public [ address, root ] } = ProofOfPassport(64, 32, 16, 32);
-
-// Us:
-// 1 + 3 + 1 + 1
-// nullifier + reveal_packed + address + root
-
-// Them:
-// 1 + 3 + 1
-// pubkey_hash + reveal_twitter_packed + address
-
-
-
-=======
-component main { public [ address ] } = ProofOfPassport(64, 32, 320);
+component main { public [ address, root ] } = ProofOfPassport(64, 32, 320, 16, 32);
 
 // Us:
 // 11 + 1 + 3 + 1
@@ -105,5 +87,4 @@
 
 // Goal:
 // 1 + 1 + 3 + 1
-// pubkey_hash + nullifier + reveal_packed + address
->>>>>>> 9cad197d
+// pubkey_hash + nullifier + reveal_packed + address