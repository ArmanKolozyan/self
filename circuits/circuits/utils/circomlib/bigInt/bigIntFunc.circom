pragma circom 2.1.6;

// @zkemail

function div_ceil_dl(m, n) {
    var ret = 0;
    if (m % n == 0) {
        ret = m \ n;
    } else {
        ret = m \ n + 1;
    }
    return ret;
}

function log_ceil_dl(n) {
    var n_temp = n;
    for (var i = 0; i < 254; i++) {
        if (n_temp == 0) {
            return i;
        }
        n_temp = n_temp \ 2;
    }
    return 254;
}

// 1 if true, 0 if false
function long_gt_dl(n, k, a, b) {
    for (var i = k - 1; i >= 0; i--) {
        if (a[i] > b[i]) {
            return 1;
        }
        if (a[i] < b[i]) {
            return 0;
        }
    }
    return 0;
}

// n bits per register
// a has k registers
// b has k registers
// a >= b
function long_sub_dl(n, k, a, b) {
    var diff[200];
    var borrow[200];
    for (var i = 0; i < k; i++) {
        if (i == 0) {
            if (a[i] >= b[i]) {
                diff[i] = a[i] - b[i];
                borrow[i] = 0;
            } else {
                diff[i] = a[i] - b[i] + (1 << n);
                borrow[i] = 1;
            }
        } else {
            if (a[i] >= b[i] + borrow[i - 1]) {
                diff[i] = a[i] - b[i] - borrow[i - 1];
                borrow[i] = 0;
            } else {
                diff[i] = (1 << n) + a[i] - b[i] - borrow[i - 1];
                borrow[i] = 1;
            }
        }
    }
    return diff;
}

// a is a n-bit scalar
// b has k registers
function long_scalar_mult_dl(n, k, a, b) {
    var out[200];
    for (var i = 0; i < 200; i++) {
        out[i] = 0;
    }
    for (var i = 0; i < k; i++) {
        var temp = out[i] + (a * b[i]);
        out[i] = temp % (1 << n);
        out[i + 1] = out[i + 1] + temp \ (1 << n);
    }
    return out;
}

// n bits per register
// a has k + 1 registers
// b has k registers
// assumes leading digit of b is at least 2 ** (n - 1)
// 0 <= a < (2**n) * b
function short_div_norm_dl(n, k, a, b) {
    var qhat = (a[k] * (1 << n) + a[k - 1]) \ b[k - 1];
    if (qhat > (1 << n) - 1) {
        qhat = (1 << n) - 1;
    }
    
    var mult[200] = long_scalar_mult_dl(n, k, qhat, b);
    if (long_gt_dl(n, k + 1, mult, a) == 1) {
        mult = long_sub_dl(n, k + 1, mult, b);
        if (long_gt_dl(n, k + 1, mult, a) == 1) {
            return qhat - 2;
        } else {
            return qhat - 1;
        }
    } else {
        return qhat;
    }
}

// n bits per register
// a has k + 1 registers
// b has k registers
// assumes leading digit of b is non-zero
// 0 <= a < (2**n) * b
function short_div_dl(n, k, a, b) {
    var scale = (1 << n) \ (1 + b[k - 1]);
    
    // k + 2 registers now
    var norm_a[200] = long_scalar_mult_dl(n, k + 1, scale, a);
    // k + 1 registers now
    var norm_b[200] = long_scalar_mult_dl(n, k, scale, b);
    
    var ret;
    if (norm_b[k] != 0) {
        ret = short_div_norm_dl(n, k + 1, norm_a, norm_b);
    } else {
        ret = short_div_norm_dl(n, k, norm_a, norm_b);
    }
    return ret;
}


// beginning of the UNAUDITED section

function SplitFn_dl(in, n, m) {
    return [in % (1 << n), (in \ (1 << n)) % (1 << m)];
}

function SplitThreeFn_dl(in, n, m, k) {
    return [in % (1 << n), (in \ (1 << n)) % (1 << m), (in \ (1 << n + m)) % (1 << k)];
}

// in is an m bit number
// split into ceil(m/n) n-bit registers
function splitOverflowedRegister_dl(m, n, in) {
    var out[200];
    
    for (var i = 0; i < 200; i++) {
        out[i] = 0;
    }
    
    var nRegisters = div_ceil_dl(m, n);
    var running = in;
    for (var i = 0; i < nRegisters; i++) {
        out[i] = running % (1 << n);
        running >>= n;
    }
    
    return out;
}

// m bits per overflowed register (values are potentially negative)
// n bits per properly-sized register
// in has k registers
// out has k + ceil(m/n) - 1 + 1 registers. highest-order potentially negative,
// all others are positive
// - 1 since the last register is included in the last ceil(m/n) array
// + 1 since the carries from previous registers could push you over
function getProperRepresentation_dl(m, n, k, in) {
    var ceilMN = 0; 
    if (m % n == 0) {
        ceilMN = m \ n;
    } else {
        ceilMN = m \ n + 1;
    }
    
    var pieces[200][200]; 
    for (var i = 0; i < k; i++) {
        for (var j = 0; j < 200; j++) {
            pieces[i][j] = 0;
        }
        if (isNegative_dl(in[i]) == 1) {
            var negPieces[200] = splitOverflowedRegister_dl(m, n, - 1 * in[i]);
            for (var j = 0; j < ceilMN; j++) {
                pieces[i][j] =  - 1 * negPieces[j];
            }
        } else {
            pieces[i] = splitOverflowedRegister_dl(m, n, in[i]);
        }
    }
    
    var out[200]; 
    var carries[200]; 
    for (var i = 0; i < 200; i++) {
        out[i] = 0;
        carries[i] = 0;
    }
    for (var registerIdx = 0; registerIdx < k + ceilMN; registerIdx++) {
        var thisRegisterValue = 0;
        if (registerIdx > 0) {
            thisRegisterValue = carries[registerIdx - 1];
        }
        
        var start = 0;
        if (registerIdx >= ceilMN) {
            start = registerIdx - ceilMN + 1;
        }
        
        // go from start to min(registerIdx, len(pieces)-1)
        for (var i = start; i <= registerIdx; i++) {
            if (i < k) {
                thisRegisterValue += pieces[i][registerIdx - i];
            }
        }
        
        if (isNegative_dl(thisRegisterValue) == 1) {
            var thisRegisterAbs =  - 1 * thisRegisterValue;
            out[registerIdx] = (1 << n) - (thisRegisterAbs % (1 << n));
            carries[registerIdx] =  - 1 * (thisRegisterAbs >> n) - 1;
        } else {
            out[registerIdx] = thisRegisterValue % (1 << n);
            carries[registerIdx] = thisRegisterValue >> n;
        }
    }
    
    return out;
}

// tweaked from @zkemail implementation
// n bits per register
// a has k + m registers
// b has k registers
// out[0] has length m + 1 -- quotient
// out[1] has length k -- remainder
// implements algorithm of https://people.eecs.berkeley.edu/~fateman/282/F%20Wright%20notes/week4.pdf
// b[k-1] must be nonzero!
function long_div_dl(n, k, m, a, b){
    var out[2][200];
    
    var remainder[200];
    for (var i = 0; i < m + k; i++) {
        remainder[i] = a[i];
    }
    
    var mult[200];
    var dividend[200];
    for (var i = m; i >= 0; i--) {
        if (i == m) {
            dividend[k] = 0;
            for (var j = k - 1; j >= 0; j--) {
                dividend[j] = remainder[j + m];
            }
        } else {
            for (var j = k; j >= 0; j--) {
                dividend[j] = remainder[j + i];
            }
        }
        
        out[0][i] = short_div_dl(n, k, dividend, b);
        
        var mult_shift[200] = long_scalar_mult_dl(n, k, out[0][i], b);
        var subtrahend[200];
        for (var j = 0; j < m + k; j++) {
            subtrahend[j] = 0;
        }
        for (var j = 0; j <= k; j++) {
            if (i + j < m + k) {
                subtrahend[i + j] = mult_shift[j];
            }
        }
        remainder = long_sub_dl(n, m + k, remainder, subtrahend);
    }
    for (var i = 0; i < k; i++) {
        out[1][i] = remainder[i];
    }
    out[1][k] = 0;
    
    return out;
}



// n bits per register
// a and b both have k registers
// out[0] has length 2 * k
// adapted from BigMulShortLong and LongToShortNoEndCarry2 witness computation
function prod_dl(n, k, a, b) {
    // first compute the intermediate values. taken from BigMulShortLong
    var prod_val[200]; 
    for (var i = 0; i < 2 * k - 1; i++) {
        prod_val[i] = 0;
        if (i < k) {
            for (var a_idx = 0; a_idx <= i; a_idx++) {
                prod_val[i] = prod_val[i] + a[a_idx] * b[i - a_idx];
            }
        } else {
            for (var a_idx = i - k + 1; a_idx < k; a_idx++) {
                prod_val[i] = prod_val[i] + a[a_idx] * b[i - a_idx];
            }
        }
    }
    
    // now do a bunch of carrying to make sure registers not overflowed. taken from LongToShortNoEndCarry2
    var out[200]; 
    
    var split[200][3]; 
    for (var i = 0; i < 2 * k - 1; i++) {
        split[i] = SplitThreeFn_dl(prod_val[i], n, n, n);
    }
    
    var carry[200]; 
    carry[0] = 0;
    out[0] = split[0][0];
    if (2 * k - 1 > 1) {
        var sumAndCarry[2] = SplitFn_dl(split[0][1] + split[1][0], n, n);
        out[1] = sumAndCarry[0];
        carry[1] = sumAndCarry[1];
    }
    if (2 * k - 1 > 2) {
        for (var i = 2; i < 2 * k - 1; i++) {
            var sumAndCarry[2] = SplitFn_dl(split[i][0] + split[i - 1][1] + split[i - 2][2] + carry[i - 1], n, n);
            out[i] = sumAndCarry[0];
            carry[i] = sumAndCarry[1];
        }
        out[2 * k - 1] = split[2 * k - 2][1] + split[2 * k - 3][2] + carry[2 * k - 2];
    }
    return out;
}

// n bits per register
// a has k registers
// p has k registers
// e has k registers
// k * n <= 500
// p is a prime
// computes a^e mod p
<<<<<<< HEAD
function mod_exp(n, k, a, p, e) {
    var eBits[512]; 
=======
function mod_exp_dl(n, k, a, p, e) {
    var eBits[500]; 
>>>>>>> a50dc5ab
    for (var i = 0; i < k; i++) {
        for (var j = 0; j < n; j++) {
            eBits[j + n * i] = (e[i] >> j) & 1;
        }
    }
    
    var out[200]; 
    for (var i = 0; i < 200; i++) {
        out[i] = 0;
    }
    out[0] = 1;
    
    // repeated squaring
    for (var i = k * n - 1; i >= 0; i--) {
        // multiply by a if bit is 0
        if (eBits[i] == 1) {
            var temp[200]; 
            temp = prod_dl(n, k, out, a);
            var temp2[2][200];
            temp2 = long_div_dl(n, k, k, temp, p);
            out = temp2[1];
        }
        
        // square, unless we're at the end
        if (i > 0) {
            var temp[200]; 
            temp = prod_dl(n, k, out, out);
            var temp2[2][200];
            temp2 = long_div_dl(n, k, k, temp, p);
            out = temp2[1];
        }
        
    }
    return out;
}

// n bits per register
// a has k registers
// p has k registers
// k * n <= 500
// p is a prime
// if a == 0 mod p, returns 0
// else computes inv = a^(p-2) mod p
function mod_inv_dl(n, k, a, p) {
    var isZero = 1;
    for (var i = 0; i < k; i++) {
        if (a[i] != 0) {
            isZero = 0;
        }
    }
    if (isZero == 1) {
        var ret[200];
        for (var i = 0; i < k; i++) {
            ret[i] = 0;
        }
        return ret;
    }
    
    var pCopy[200];
    for (var i = 0; i < 200; i++) {
        if (i < k) {
            pCopy[i] = p[i];
        } else {
            pCopy[i] = 0;
        }
    }
    
    var two[200];
    for (var i = 0; i < 200; i++) {
        two[i] = 0;
    }
    two[0] = 2;
    
    var pMinusTwo[200];
    pMinusTwo = long_sub_dl(n, k, pCopy, two); 
    var out[200];
    out = mod_exp_dl(n, k, a, pCopy, pMinusTwo);
    return out;
}

// a, b and out are all n bits k registers
function long_sub_mod_p_dl(n, k, a, b, p){
    var gt = long_gt_dl(n, k, a, b);
    var tmp[200];
    if (gt){
        tmp = long_sub_dl(n, k, a, b);
    }
    else {
        tmp = long_sub_dl(n, k, b, a);
    }
    var out[2][200];
    for (var i = k; i < 2 * k; i++){
        tmp[i] = 0;
    }
    out = long_div_dl(n, k, k, tmp, p);
    if (gt == 0){
        tmp = long_sub_dl(n, k, p, out[1]);
    }
    return tmp;
}

// a, b, p and out are all n bits k registers
function prod_mod_p_dl(n, k, a, b, p){
    var tmp[200];
    var result[2][200];
    tmp = prod_dl(n, k, a, b);
    result = long_div_dl(n, k, k, tmp, p);
    return result[1];
}

function long_add_mod_dl(CHUNK_SIZE, CHUNK_NUMBER, A, B, P) {
    var sum[200] = long_add_dl(CHUNK_SIZE,CHUNK_NUMBER,A,B); 
    var temp[2][200] = long_div2_dl(CHUNK_SIZE,CHUNK_NUMBER,1,sum,P);
    return temp[1];
}

function long_add_dl(CHUNK_SIZE, CHUNK_NUMBER, A, B){
    var carry = 0;
    var sum[200];
    for(var i=0; i<CHUNK_NUMBER; i++){
        var sumAndCarry[2] = SplitFn_dl(A[i] + B[i] + carry, CHUNK_SIZE, CHUNK_SIZE);
        sum[i] = sumAndCarry[0];
        carry = sumAndCarry[1];
    }
    sum[CHUNK_NUMBER] = carry;
    return sum;
}


function long_sub_mod_dl(CHUNK_SIZE, CHUNK_NUMBER, A, B, P) {
    if(long_gt_dl(CHUNK_SIZE, CHUNK_NUMBER, B, A) == 1){
        return long_add_dl(CHUNK_SIZE, CHUNK_NUMBER, A, long_sub_dl(CHUNK_SIZE,CHUNK_NUMBER,P,B));
    }else{
        return long_sub_dl(CHUNK_SIZE, CHUNK_NUMBER, A, B);
    }
}

function prod_mod_dl(CHUNK_SIZE, CHUNK_NUMBER, A, B, P) {
    var prod[200] = prod_dl(CHUNK_SIZE,CHUNK_NUMBER,A,B);
    var temp[2][200] = long_div_dl(CHUNK_SIZE,CHUNK_NUMBER,CHUNK_NUMBER, prod,P);
    return temp[1];
}

function long_div2_dl(CHUNK_SIZE, CHUNK_NUMBER, M, A, B){
    var out[2][200];
    // assume CHUNK_NUMBER+M < 200
    var remainder[200];
    for (var i = 0; i < M + CHUNK_NUMBER; i++) {
        remainder[i] = A[i];
    }

    var dividend[200];
    for (var i = M; i >= 0; i--) {
        if (i == M) {
            dividend[CHUNK_NUMBER] = 0;
            for (var j = CHUNK_NUMBER - 1; j >= 0; j--) {
                dividend[j] = remainder[j + M];
            }
        } else {
            for (var j = CHUNK_NUMBER; j >= 0; j--) {
                dividend[j] = remainder[j + i];
            }
        }
        out[0][i] = short_div_dl(CHUNK_SIZE, CHUNK_NUMBER, dividend, B);
        var MULT_SHIFT[200] = long_scalar_mult_dl(CHUNK_SIZE, CHUNK_NUMBER, out[0][i], B);
        var subtrahend[200];
        for (var j = 0; j < M + CHUNK_NUMBER; j++) {
            subtrahend[j] = 0;
        }
        for (var j = 0; j <= CHUNK_NUMBER; j++) {
            if (i + j < M + CHUNK_NUMBER) {
               subtrahend[i + j] = MULT_SHIFT[j];
            }
        }
        remainder = long_sub_dl(CHUNK_SIZE, M + CHUNK_NUMBER, remainder, subtrahend);
    }
    for (var i = 0; i < CHUNK_NUMBER; i++) {
        out[1][i] = remainder[i];
    }
    out[1][CHUNK_NUMBER] = 0;
    return out;
}

function reduce_overflow_dl(n, k, m, N){
    var M[200];
    var overflow = 0;
    for (var i = 0; i < k; i++){
        if (i == 0){
            M[i] = N[i] % (2 ** n);
            overflow = N[i] \ (2 ** n);
        } else {
            M[i] = (N[i] + overflow) % (2 ** n);
            overflow = (N[i]+ overflow) \ (2 ** n);
        }
    }
    for (var i = k; i < m; i++){
        M[i] = overflow % (2 ** n);
        overflow = overflow \ (2 ** n);
    }

    return M;
}

function exp_to_bits_dl(exp){
    var mul_num = 0;
    var result_mul_num = 0;
    var indexes[256];
    var bits[254];

    var exp_clone = exp;
    var counter = 0;
    var result_counter;
    while (exp > 0){
        bits[counter] = exp % 2;
        exp = exp \ 2;
        if (bits[counter] == 1) {
            result_mul_num += 1;
            indexes[result_counter+2] = counter;
            result_counter += 1;
        } 
        mul_num += 1;
        counter++;
    }
    indexes[0] = mul_num - 1;
    indexes[1] = result_mul_num;

    return indexes;

}

function isNegative_dl(x) {
    return x > 10944121435919637611123202872628637544274182200208017171849102093287904247808 ? 1 : 0;
}<|MERGE_RESOLUTION|>--- conflicted
+++ resolved
@@ -331,13 +331,8 @@
 // k * n <= 500
 // p is a prime
 // computes a^e mod p
-<<<<<<< HEAD
 function mod_exp(n, k, a, p, e) {
     var eBits[512]; 
-=======
-function mod_exp_dl(n, k, a, p, e) {
-    var eBits[500]; 
->>>>>>> a50dc5ab
     for (var i = 0; i < k; i++) {
         for (var j = 0; j < n; j++) {
             eBits[j + n * i] = (e[i] >> j) & 1;
