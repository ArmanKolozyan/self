--- conflicted
+++ resolved
@@ -1,19 +1,8 @@
 pragma circom 2.1.9;
 
-<<<<<<< HEAD
-// include "../rsa/rsaPkcs1.circom";
-// include "secp256r1Verifier.circom";
-// include "../circomlib/signature/rsapss/rsapss.circom";
 include "../circomlib/signature/rsapss/rsapss3.circom";
 include "../circomlib/signature/rsapss/rsapss65537.circom";
-include "secp256r1Verifier.circom";
-// include "../rsapss/rsapss.circom";
-// include "../rsa/rsa.circom";
-// include "../circomlib/signature/rsa/verifyLargeRsaPkcs1v1_5.circom";
-=======
-include "../circomlib/signature/rsapss/rsapss.circom";
 include "ecdsaVerifier.circom";
->>>>>>> caaa83fa
 include "../circomlib/signature/rsa/verifyRsa3Pkcs1v1_5.circom";
 include "../circomlib/signature/rsa/verifyRsa65537Pkcs1v1_5.circom";
 include "@zk-email/circuits/utils/bytes.circom";
@@ -86,18 +75,8 @@
         rsaPss3ShaVerification.hashed <== hash; // send the raw hash
 
     }
-<<<<<<< HEAD
-
-    if (signatureAlgorithm == 7) {
-        Secp256r1Verifier (signatureAlgorithm, n, k)(signature, pubKey, hash);
-    }
-    if (signatureAlgorithm == 8) {
-        Secp256r1Verifier (signatureAlgorithm,n,k)(signature, pubKey, hash);
-    }
-    if (signatureAlgorithm == 9) {
-=======
-    if (
-        signatureAlgorithm == 7 
+    if (signatureAlgorithm == 9 
+        || signatureAlgorithm == 7 
         || signatureAlgorithm == 8 
         || signatureAlgorithm == 9 
         || signatureAlgorithm == 21 
@@ -112,7 +91,6 @@
         || signatureAlgorithm == 30
     ) {
         EcdsaVerifier (signatureAlgorithm, n, k)(signature, pubKey, hash);
->>>>>>> caaa83fa
     }
     if (signatureAlgorithm == 10) {
         component rsa = VerifyRsa65537Pkcs1v1_5(n, k, 256);
