pragma circom 2.1.9;

include "../rsa/rsaPkcs1.circom";
include "secp256r1Verifier.circom";
include "../rsapss/rsapss.circom";
include "../rsa/rsa.circom";
include "../rsa/verifyRsaPkcs1v1_5.circom";

template SignatureVerifier(signatureAlgorithm, n, k) {
    var kLengthFactor = getKLengthFactor(signatureAlgorithm);
    var kScaled = k * kLengthFactor;

    var HASH_LEN_BITS = getHashLength(signatureAlgorithm);

    signal input hash[HASH_LEN_BITS];
    signal input pubKey[kScaled];
    signal input signature[kScaled];

    var msg_len = (HASH_LEN_BITS + n) \ n;

    signal hashParsed[msg_len] <== HashParser(signatureAlgorithm, n, k)(hash);
<<<<<<< HEAD

    if (
        signatureAlgorithm == 1 
        || signatureAlgorithm == 3
        || signatureAlgorithm == 13
        || signatureAlgorithm == 14
    ) {
        var hash_len = getHashLength(signatureAlgorithm);
        var exponent_bits = getExponentBits(signatureAlgorithm);
        component rsa = VerifyRsaPkcs1v1_5(signatureAlgorithm, n, kScaled, exponent_bits, hash_len);
        for (var i = 0; i < msg_len; i++) {
            rsa.message[i] <== hashParsed[i];
        }
        for (var i = msg_len; i < k; i++) {
            rsa.message[i] <== 0;
        }
        rsa.modulus <== pubKey;
        rsa.signature <== signature;
    }

    if (
        signatureAlgorithm == 10
    ) {
        component rsa65537 = RSAVerifier65537(n, k);
        for (var i = 0; i < msg_len; i++) {
            rsa65537.message[i] <== hashParsed[i];
        }
        for (var i = msg_len; i < k; i++) {
            rsa65537.message[i] <== 0;
        }
        rsa65537.modulus <== pubKey;
        rsa65537.signature <== signature;
    }

    if (signatureAlgorithm == 11) {
        component rsa_pkcs1 = RSAVerifier65537Pkcs1(n, k);
        for (var i = 0; i < msg_len; i++) {
            rsa_pkcs1.message[i] <== hashParsed[i];
        }
        for (var i = msg_len; i < k; i++) {
            rsa_pkcs1.message[i] <== 0;
        }
        rsa_pkcs1.modulus <== pubKey;
        rsa_pkcs1.signature <== signature;
=======
   
    if (signatureAlgorithm == 1 || signatureAlgorithm == 10) { 
        // component rsa = RSAVerifier65537(n, k);
        // for (var i = 0; i < msg_len; i++) {
        //     rsa.message[i] <== hashParsed[i];
        // }
        // for (var i = msg_len; i < k; i++) {
        //     rsa.message[i] <== 0;
        // }
        // rsa.modulus <== pubKey;
        // rsa.signature <== signature;
    }
    if (signatureAlgorithm == 3 || signatureAlgorithm == 11) {
        // component rsa_pkcs1 = RSAVerifier65537Pkcs1(n, k);
        // for (var i = 0; i < msg_len; i++) {
        //     rsa_pkcs1.message[i] <== hashParsed[i];
        // }
        // for (var i = msg_len; i < k; i++) {
        //     rsa_pkcs1.message[i] <== 0;
        // }
        // rsa_pkcs1.modulus <== pubKey;
        // rsa_pkcs1.signature <== signature;
       
>>>>>>> 2c838843
    }

    if (signatureAlgorithm == 4 || signatureAlgorithm == 12) {
        // var pubKeyBitsLength = getKeyLength(signatureAlgorithm);

        // component rsaPssSha256Verification = VerifyRsaPssSig(n, k, HASH_LEN_BITS, pubKeyBitsLength);
        // rsaPssSha256Verification.pubkey <== pubKey;
        // rsaPssSha256Verification.signature <== signature;
        // rsaPssSha256Verification.hashed <== hash; // send the raw hash

    }
    if (signatureAlgorithm == 7) {
        Secp256r1Verifier (signatureAlgorithm,n,k)(signature, pubKey,hashParsed);
    }
    if (signatureAlgorithm == 8) {
        Secp256r1Verifier (signatureAlgorithm,n,k)(signature, pubKey,hashParsed);
    }
    if (signatureAlgorithm == 9) {
    }
}


template HashParser(signatureAlgorithm, n, k) {
    var HASH_LEN_BITS = getHashLength(signatureAlgorithm);
    var msg_len = (HASH_LEN_BITS + n) \ n;

    component hashParser[msg_len];
    signal input hash[HASH_LEN_BITS];

    for (var i = 0; i < msg_len; i++) {
        hashParser[i] = Bits2Num(n);
    }
    for (var i = 0; i < HASH_LEN_BITS; i++) {
        hashParser[i \ n].in[i % n] <== hash[HASH_LEN_BITS - 1 - i];
    }
    for (var i = HASH_LEN_BITS; i < n * msg_len; i++) {
        hashParser[i \ n].in[i % n] <== 0;
    }
    signal output hashParsed[msg_len];
    for (var i = 0; i < msg_len ; i++ ){
        hashParsed[i] <== hashParser[i].out;
    }
}<|MERGE_RESOLUTION|>--- conflicted
+++ resolved
@@ -1,10 +1,10 @@
 pragma circom 2.1.9;
 
-include "../rsa/rsaPkcs1.circom";
-include "secp256r1Verifier.circom";
-include "../rsapss/rsapss.circom";
-include "../rsa/rsa.circom";
-include "../rsa/verifyRsaPkcs1v1_5.circom";
+// include "../rsa/rsaPkcs1.circom";
+// include "secp256r1Verifier.circom";
+// include "../rsapss/rsapss.circom";
+// include "../rsa/rsa.circom";
+// include "../rsa/verifyRsaPkcs1v1_5.circom";
 
 template SignatureVerifier(signatureAlgorithm, n, k) {
     var kLengthFactor = getKLengthFactor(signatureAlgorithm);
@@ -19,52 +19,6 @@
     var msg_len = (HASH_LEN_BITS + n) \ n;
 
     signal hashParsed[msg_len] <== HashParser(signatureAlgorithm, n, k)(hash);
-<<<<<<< HEAD
-
-    if (
-        signatureAlgorithm == 1 
-        || signatureAlgorithm == 3
-        || signatureAlgorithm == 13
-        || signatureAlgorithm == 14
-    ) {
-        var hash_len = getHashLength(signatureAlgorithm);
-        var exponent_bits = getExponentBits(signatureAlgorithm);
-        component rsa = VerifyRsaPkcs1v1_5(signatureAlgorithm, n, kScaled, exponent_bits, hash_len);
-        for (var i = 0; i < msg_len; i++) {
-            rsa.message[i] <== hashParsed[i];
-        }
-        for (var i = msg_len; i < k; i++) {
-            rsa.message[i] <== 0;
-        }
-        rsa.modulus <== pubKey;
-        rsa.signature <== signature;
-    }
-
-    if (
-        signatureAlgorithm == 10
-    ) {
-        component rsa65537 = RSAVerifier65537(n, k);
-        for (var i = 0; i < msg_len; i++) {
-            rsa65537.message[i] <== hashParsed[i];
-        }
-        for (var i = msg_len; i < k; i++) {
-            rsa65537.message[i] <== 0;
-        }
-        rsa65537.modulus <== pubKey;
-        rsa65537.signature <== signature;
-    }
-
-    if (signatureAlgorithm == 11) {
-        component rsa_pkcs1 = RSAVerifier65537Pkcs1(n, k);
-        for (var i = 0; i < msg_len; i++) {
-            rsa_pkcs1.message[i] <== hashParsed[i];
-        }
-        for (var i = msg_len; i < k; i++) {
-            rsa_pkcs1.message[i] <== 0;
-        }
-        rsa_pkcs1.modulus <== pubKey;
-        rsa_pkcs1.signature <== signature;
-=======
    
     if (signatureAlgorithm == 1 || signatureAlgorithm == 10) { 
         // component rsa = RSAVerifier65537(n, k);
@@ -88,7 +42,6 @@
         // rsa_pkcs1.modulus <== pubKey;
         // rsa_pkcs1.signature <== signature;
        
->>>>>>> 2c838843
     }
 
     if (signatureAlgorithm == 4 || signatureAlgorithm == 12) {
@@ -101,10 +54,10 @@
 
     }
     if (signatureAlgorithm == 7) {
-        Secp256r1Verifier (signatureAlgorithm,n,k)(signature, pubKey,hashParsed);
+        // Secp256r1Verifier (signatureAlgorithm,n,k)(signature, pubKey,hashParsed);
     }
     if (signatureAlgorithm == 8) {
-        Secp256r1Verifier (signatureAlgorithm,n,k)(signature, pubKey,hashParsed);
+        // Secp256r1Verifier (signatureAlgorithm,n,k)(signature, pubKey,hashParsed);
     }
     if (signatureAlgorithm == 9) {
     }
