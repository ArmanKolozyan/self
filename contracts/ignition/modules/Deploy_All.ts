import { buildModule } from "@nomicfoundation/hardhat-ignition/modules";
import { formatRoot } from "../../../common/src/utils/utils";
import { generateCircuitInputsRegister } from "../../../common/src/utils/generateInputs";
import { mockPassportData_sha256WithRSAEncryption_65537 } from "../../../common/src/utils/mockPassportData";
<<<<<<< HEAD
import { getCSCAInputs, getCSCAModulusProof, getCSCAModulusMerkleTree } from "../../../common/src/utils/csca";
export default buildModule("Deploy_Registry", (m) => {


    let root = getCSCAModulusMerkleTree(121, 34).root;
    const root_formatted = formatRoot(root);
=======
import { countryCodes } from "../../../common/src/constants/constants";

export default buildModule("Deploy_Registry", (m) => {
    // mock inputs just to get the pubkey tree root
    let inputs: any = generateCircuitInputsRegister(
        BigInt(0).toString(),
        BigInt(0).toString(),
        mockPassportData_sha256WithRSAEncryption_65537,
    );
    const root = formatRoot(inputs.merkle_root.toString());
>>>>>>> ad4aaa09

    const registry = m.contract("Registry", [root_formatted]);
    const formatter = m.contract("Formatter");
    const poseidonT3 = m.contract("PoseidonT3");
<<<<<<< HEAD
    const verifier_dsc = m.contract("Verifier_dsc_4096");
    const register = m.contract("ProofOfPassportRegister", [registry, verifier_dsc], { libraries: { PoseidonT3: poseidonT3 } });
    const verifier_register = m.contract("Verifier_register_sha256WithRSAEncryption_65537");
=======
    m.call(formatter, "addCountryCodes", [Object.entries(countryCodes)]);

    const register = m.contract("ProofOfPassportRegister", [registry], { libraries: { PoseidonT3: poseidonT3 } });
    const Verifier_register_sha256WithRSAEncryption_65537 = m.contract("Verifier_register_sha256WithRSAEncryption_65537");
    const Verifier_register_sha1WithRSAEncryption_65537 = m.contract("Verifier_register_sha1WithRSAEncryption_65537");
>>>>>>> ad4aaa09

    m.call(register, "addSignatureAlgorithm", [1, Verifier_register_sha256WithRSAEncryption_65537], {id: "a"});
    m.call(register, "addSignatureAlgorithm", [3, Verifier_register_sha1WithRSAEncryption_65537],  {id: "b"});
    
    const verifier_disclose = m.contract("Verifier_disclose");
    const sbt = m.contract("SBT", [verifier_disclose, formatter, register]);

    return {
        registry,
        register,
        Verifier_register_sha256WithRSAEncryption_65537,
        Verifier_register_sha1WithRSAEncryption_65537,
        sbt
    };
});
<|MERGE_RESOLUTION|>--- conflicted
+++ resolved
@@ -2,44 +2,25 @@
 import { formatRoot } from "../../../common/src/utils/utils";
 import { generateCircuitInputsRegister } from "../../../common/src/utils/generateInputs";
 import { mockPassportData_sha256WithRSAEncryption_65537 } from "../../../common/src/utils/mockPassportData";
-<<<<<<< HEAD
-import { getCSCAInputs, getCSCAModulusProof, getCSCAModulusMerkleTree } from "../../../common/src/utils/csca";
+import { countryCodes, k_csca, n_csca } from "../../../common/src/constants/constants";
+import { getCSCAModulusMerkleTree } from "../../../common/src/utils/csca";
+
 export default buildModule("Deploy_Registry", (m) => {
 
-
-    let root = getCSCAModulusMerkleTree(121, 34).root;
-    const root_formatted = formatRoot(root);
-=======
-import { countryCodes } from "../../../common/src/constants/constants";
-
-export default buildModule("Deploy_Registry", (m) => {
-    // mock inputs just to get the pubkey tree root
-    let inputs: any = generateCircuitInputsRegister(
-        BigInt(0).toString(),
-        BigInt(0).toString(),
-        mockPassportData_sha256WithRSAEncryption_65537,
-    );
-    const root = formatRoot(inputs.merkle_root.toString());
->>>>>>> ad4aaa09
-
-    const registry = m.contract("Registry", [root_formatted]);
+    const registry = m.contract("Registry", [formatRoot(getCSCAModulusMerkleTree().root)]);
     const formatter = m.contract("Formatter");
     const poseidonT3 = m.contract("PoseidonT3");
-<<<<<<< HEAD
-    const verifier_dsc = m.contract("Verifier_dsc_4096");
-    const register = m.contract("ProofOfPassportRegister", [registry, verifier_dsc], { libraries: { PoseidonT3: poseidonT3 } });
-    const verifier_register = m.contract("Verifier_register_sha256WithRSAEncryption_65537");
-=======
     m.call(formatter, "addCountryCodes", [Object.entries(countryCodes)]);
 
     const register = m.contract("ProofOfPassportRegister", [registry], { libraries: { PoseidonT3: poseidonT3 } });
     const Verifier_register_sha256WithRSAEncryption_65537 = m.contract("Verifier_register_sha256WithRSAEncryption_65537");
     const Verifier_register_sha1WithRSAEncryption_65537 = m.contract("Verifier_register_sha1WithRSAEncryption_65537");
->>>>>>> ad4aaa09
+    const Verifier_dsc_4096 = m.contract("Verifier_dsc_4096");
 
-    m.call(register, "addSignatureAlgorithm", [1, Verifier_register_sha256WithRSAEncryption_65537], {id: "a"});
-    m.call(register, "addSignatureAlgorithm", [3, Verifier_register_sha1WithRSAEncryption_65537],  {id: "b"});
-    
+    m.call(register, "addSignatureAlgorithm", [1, Verifier_register_sha256WithRSAEncryption_65537], { id: "a" });
+    m.call(register, "addSignatureAlgorithm", [3, Verifier_register_sha1WithRSAEncryption_65537], { id: "b" });
+    m.call(register, "addCSCAVerifier", [1, Verifier_dsc_4096], { id: "c" });
+
     const verifier_disclose = m.contract("Verifier_disclose");
     const sbt = m.contract("SBT", [verifier_disclose, formatter, register]);
 
