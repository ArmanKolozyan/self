// SPDX-License-Identifier: MIT
pragma solidity ^0.8.18;

import "@openzeppelin/contracts/token/ERC721/extensions/ERC721Enumerable.sol";
import "@openzeppelin/contracts/utils/Strings.sol";

import {IVerifiersManager} from "./interfaces/IVerifiersManager.sol";
import {Base64} from "./libraries/Base64.sol";
import {Formatter} from "./Formatter.sol";
import "./constants/Constants.sol";
import "./libraries/AttributeLibrary.sol";
import "hardhat/console.sol";

contract OneTimeSBT is ERC721Enumerable {
    using Strings for uint256;
    using Base64 for *;

    IVerifiersManager public verifiersManager;
    Formatter public formatter;

    mapping(uint256 => uint256) public sbtExpiration;

    struct Attributes {
        string[8] values;
    }
    mapping(uint256 => Attributes) private tokenAttributes;

    error CURRENT_DATE_NOT_IN_VALID_RANGE();
    error UNEQUAL_BLINDED_DSC_COMMITMENT();
    error INVALID_PROVE_PROOF();
    error INVALID_DSC_PROOF();
    error SBT_CAN_NOT_BE_TRANSFERED();

    constructor(
        IVerifiersManager v,
        Formatter f
    ) ERC721("OpenPassport", "OpenPassport") {
        verifiersManager = v;
        formatter = f;
    }

    function mint(
        uint256 prove_verifier_id,
        uint256 dsc_verifier_id,
        IVerifiersManager.RSAProveCircuitProof memory p_proof,
        IVerifiersManager.DscCircuitProof memory d_proof
    ) public {
        // require that the current date is valid
        // Convert the last four parameters into a valid timestamp, adding 30 years to adjust for block.timestamp starting in 1970
        uint[6] memory dateNum;
        for (uint i = 0; i < 6; i++) {
            dateNum[i] = p_proof.pubSignals[PROVE_RSA_CURRENT_DATE_INDEX + i];
        }
        uint currentTimestamp = _getCurrentTimestamp(dateNum);

        // Check that the current date is within a +/- 1 day range
        if(
            currentTimestamp < block.timestamp - 1 days ||
            currentTimestamp > block.timestamp + 1 days
        ) {
<<<<<<< HEAD
            revert CURRENT_DATE_NOT_VALID_RANGE();
=======
            revert CURRENT_DATE_NOT_IN_VALID_RANGE();
>>>>>>> df08107e
        }

        // check blinded dcs
        if (
            keccak256(abi.encodePacked(p_proof.pubSignals[PROVE_RSA_BLINDED_DSC_COMMITMENT_INDEX])) !=
            keccak256(abi.encodePacked(d_proof.pubSignals[DSC_BLINDED_DSC_COMMITMENT_INDEX]))
        ) {
            revert UNEQUAL_BLINDED_DSC_COMMITMENT();
        }

        if (!verifiersManager.verifyWithProveVerifier(prove_verifier_id, p_proof)) {
            revert INVALID_PROVE_PROOF();
        }

        if (!verifiersManager.verifyWithDscVerifier(dsc_verifier_id, d_proof)) {
            revert INVALID_DSC_PROOF();
        }

        // Effects: Mint token
        address addr = address(uint160(p_proof.pubSignals[PROVE_RSA_USER_IDENTIFIER_INDEX]));
        uint256 newTokenId = totalSupply();
        _mint(addr, newTokenId);

        // Set attributes
        uint[3] memory revealedData_packed;
        for (uint256 i = 0; i < 3; i++) {
            revealedData_packed[i] = p_proof.pubSignals[PROVE_RSA_REVEALED_DATA_PACKED_INDEX + i];
        }
        bytes memory charcodes = _fieldElementsToBytes(
            revealedData_packed
        );

        Attributes storage attributes = tokenAttributes[newTokenId];

        attributes.values[0] = AttributeLibrary.getIssuingState(charcodes);
        attributes.values[1] = AttributeLibrary.getName(charcodes);
        attributes.values[2] = AttributeLibrary.getPassportNumber(charcodes);
        attributes.values[3] = AttributeLibrary.getNationality(charcodes);
        attributes.values[4] = AttributeLibrary.getDateOfBirth(charcodes);
        attributes.values[5] = AttributeLibrary.getGender(charcodes);
        attributes.values[6] = AttributeLibrary.getExpiryDate(charcodes);

        uint[] memory olderThanAscii = new uint[](2);
        olderThanAscii[0] = p_proof.pubSignals[PROVE_RSA_OLDER_THAN_INDEX];
        olderThanAscii[1] = p_proof.pubSignals[PROVE_RSA_OLDER_THAN_INDEX + 1];
        attributes.values[7] = _convertUintArrayToString(olderThanAscii);

        sbtExpiration[newTokenId] = block.timestamp + 90 days;
    }

    // get functions 
    function getIssuingStateOf(
        uint256 _tokenId
    ) public view returns (string memory) {
        return tokenAttributes[_tokenId].values[ATTRIBUTE_ISSUING_STATE_INDEX];
    }

    function getNameOf(uint256 _tokenId) public view returns (string memory) {
        return tokenAttributes[_tokenId].values[ATTRIBUTE_NAME_INDEX];
    }

    function getPassportNumberOf(
        uint256 _tokenId
    ) public view returns (string memory) {
        return tokenAttributes[_tokenId].values[ATTRIBUTE_PASSPORT_NUMBER_INDEX];
    }

    function getNationalityOf(
        uint256 _tokenId
    ) public view returns (string memory) {
        return tokenAttributes[_tokenId].values[ATTRIBUTE_NATIONALITY_INDEX];
    }

    function getDateOfBirthOf(
        uint256 _tokenId
    ) public view returns (string memory) {
        return tokenAttributes[_tokenId].values[ATTRIBUTE_DATE_OF_BIRTH_INDEX];
    }

    function getGenderOf(uint256 _tokenId) public view returns (string memory) {
        return tokenAttributes[_tokenId].values[ATTRIBUTE_GENDER_INDEX];
    }

    function getExpiryDateOf(
        uint256 _tokenId
    ) public view returns (string memory) {
        return tokenAttributes[_tokenId].values[ATTRIBUTE_EXPIRY_DATE_INDEX];
    }

    function getOlderThanOf(
        uint256 _tokenId
    ) public view returns (string memory) {
        return tokenAttributes[_tokenId].values[ATTRIBUTE_OLDER_THAN_INDEX];
    }

    // This is the function to check if the sbt is not expired or not
    function isSbtValid(
        uint256 _tokenId
    ) public view returns (bool) {
        uint256 expirationDate = sbtExpiration[_tokenId];
        return expirationDate > block.timestamp;
    }

    // internal functions
    function _convertUintArrayToString(uint[] memory input) internal pure returns (string memory) {
        bytes memory bytesArray = new bytes(input.length);
        for (uint i = 0; i < input.length; i++) {
            bytesArray[i] = bytes1(uint8(input[i]));
        }
        return string(bytesArray);
    }

    function _fieldElementsToBytes(
        uint256[3] memory publicSignals
    ) internal pure returns (bytes memory) {
        uint8[3] memory bytesCount = [31, 31, 28];
        bytes memory bytesArray = new bytes(90); // 31 + 31 + 28

        uint256 index = 0;
        for (uint256 i = 0; i < 3; i++) {
            uint256 element = publicSignals[i];
            for (uint8 j = 0; j < bytesCount[i]; j++) {
                bytesArray[index++] = bytes1(uint8(element & 0xFF));
                element = element >> 8;
            }
        }

        return bytesArray;
    }

    function _beforeTokenTransfer(
        address from,
        address to,
        uint256 tokenId,
        uint256 batchSize
    ) internal virtual override {
        super._beforeTokenTransfer(from, to, tokenId, batchSize);
        if (from != address(0)) {
            revert SBT_CAN_NOT_BE_TRANSFERED();
        }
    }

    function _getCurrentTimestamp(
        uint256[6] memory dateNum
    ) internal view returns (uint256) {
        string memory date = "";
        for (uint i = 0; i < 6; i++) {
            date = string(
                abi.encodePacked(date, bytes1(uint8(48 + (dateNum[i] % 10))))
            );
        }
        uint256 currentTimestamp = formatter.dateToUnixTimestamp(date);
        return currentTimestamp;
    }

    // functions for calculate tokenURI
    function isAttributeEmpty(
        string memory attribute
    ) private pure returns (bool) {
        for (uint i = 0; i < bytes(attribute).length; i++) {
            if (bytes(attribute)[i] != 0) {
                return false;
            }
        }
        return true;
    }

    function appendAttribute(
        bytes memory baseURI,
        string memory traitType,
        string memory value
    ) private view returns (bytes memory) {
        if (!isAttributeEmpty(value)) {
            baseURI = abi.encodePacked(
                baseURI,
                '{"trait_type": "',
                traitType,
                '", "value": "',
                formatAttribute(traitType, value),
                '"},'
            );
        }
        return baseURI;
    }

    function isExpired(string memory date) public view returns (bool) {
        if (isAttributeEmpty(date)) {
            return false; // this is disregarded anyway in the next steps
        }
        uint256 expiryDate = formatter.dateToUnixTimestamp(date);

        return block.timestamp > expiryDate;
    }

    function formatAttribute(
        string memory traitType,
        string memory value
    ) private view returns (string memory) {
        if (
            isStringEqual(traitType, "Issuing State") ||
            isStringEqual(traitType, "Nationality")
        ) {
            return formatter.formatCountryName(value);
        } else if (isStringEqual(traitType, "First Name")) {
            return formatter.formatName(value)[0];
        } else if (isStringEqual(traitType, "Last Name")) {
            return formatter.formatName(value)[1];
        } else if (
            isStringEqual(traitType, "Date of birth") ||
            isStringEqual(traitType, "Expiry date")
        ) {
            return formatter.formatDate(value);
        } else if (isStringEqual(traitType, "Older Than")) {
            return formatter.formatAge(value);
        } else if (isStringEqual(traitType, "Expired")) {
            return isExpired(value) ? "Yes" : "No";
        } else {
            return value;
        }
    }

    function isStringEqual(
        string memory a,
        string memory b
    ) public pure returns (bool) {
        return keccak256(abi.encodePacked(a)) == keccak256(abi.encodePacked(b));
    }

    function substring(
        bytes memory str,
        uint startIndex,
        uint endIndex
    ) public pure returns (bytes memory) {
        bytes memory strBytes = bytes(str);
        bytes memory result = new bytes(endIndex - startIndex);
        for (uint i = startIndex; i < endIndex; i++) {
            result[i - startIndex] = strBytes[i];
        }
        return result;
    }

    function tokenURI(
        uint256 _tokenId
    ) public view virtual override returns (string memory) {
        require(
            _exists(_tokenId),
            "ERC721Metadata: URI query for nonexistent token"
        );
        Attributes memory attributes = tokenAttributes[_tokenId];

        bytes memory baseURI = abi.encodePacked('{ "attributes": [');

        baseURI = appendAttribute(
            baseURI,
            "Issuing State",
            attributes.values[0]
        );
        baseURI = appendAttribute(baseURI, "First Name", attributes.values[1]);
        baseURI = appendAttribute(baseURI, "Last Name", attributes.values[1]);
        baseURI = appendAttribute(
            baseURI,
            "Passport Number",
            attributes.values[2]
        );
        baseURI = appendAttribute(baseURI, "Nationality", attributes.values[3]);
        baseURI = appendAttribute(
            baseURI,
            "Date of birth",
            attributes.values[4]
        );
        baseURI = appendAttribute(baseURI, "Gender", attributes.values[5]);
        baseURI = appendAttribute(baseURI, "Expiry date", attributes.values[6]);
        baseURI = appendAttribute(baseURI, "Expired", attributes.values[6]);
        baseURI = appendAttribute(baseURI, "Older Than", attributes.values[7]);

        // Remove the trailing comma if baseURI has one
        if (
            keccak256(abi.encodePacked(baseURI[baseURI.length - 1])) ==
            keccak256(abi.encodePacked(","))
        ) {
            baseURI = substring(baseURI, 0, bytes(baseURI).length - 1);
        }

        baseURI = abi.encodePacked(
            baseURI,
            '],"description": "OpenPassport guarantees possession of a valid passport.","external_url": "https://openpassport.app","image": "https://i.imgur.com/9kvetij.png","name": "OpenPassport #',
            _tokenId.toString(),
            '"}'
        );

        return
            string(
                abi.encodePacked(
                    "data:application/json;base64,",
                    baseURI.encode()
                )
            );
    }
}<|MERGE_RESOLUTION|>--- conflicted
+++ resolved
@@ -58,11 +58,7 @@
             currentTimestamp < block.timestamp - 1 days ||
             currentTimestamp > block.timestamp + 1 days
         ) {
-<<<<<<< HEAD
-            revert CURRENT_DATE_NOT_VALID_RANGE();
-=======
             revert CURRENT_DATE_NOT_IN_VALID_RANGE();
->>>>>>> df08107e
         }
 
         // check blinded dcs
