{
  "devDependencies": {
    "@types/node": "^20.11.20",
    "prisma": "^5.18.0"
  },
  "dependencies": {
<<<<<<< HEAD
    "@prisma/client": "^5.18.0",
    "@zk-kit/imt": "https://gitpkg.now.sh/0xturboblitz/zk-kit/packages/imt?b6e7d542",
    "asn1js": "^3.0.5",
    "node-forge": "^1.3.1",
    "pkijs": "^3.2.4"
=======
    "@peculiar/x509": "^1.11.0",
    "@zk-kit/imt": "https://gitpkg.now.sh/0xturboblitz/zk-kit/packages/imt?6d417675",
    "asn1": "^0.2.6",
    "asn1.js": "^5.4.1",
    "asn1js": "^3.0.5",
    "jsrsasign": "^11.1.0",
    "lowdb": "^7.0.1",
    "node-forge": "^1.3.1",
    "node-rsa": "^1.1.1",
    "pkijs": "^3.2.4",
    "poseidon-lite": "^0.2.0"
>>>>>>> b9bc1f9b
  }
}<|MERGE_RESOLUTION|>--- conflicted
+++ resolved
@@ -4,14 +4,8 @@
     "prisma": "^5.18.0"
   },
   "dependencies": {
-<<<<<<< HEAD
-    "@prisma/client": "^5.18.0",
-    "@zk-kit/imt": "https://gitpkg.now.sh/0xturboblitz/zk-kit/packages/imt?b6e7d542",
-    "asn1js": "^3.0.5",
-    "node-forge": "^1.3.1",
-    "pkijs": "^3.2.4"
-=======
     "@peculiar/x509": "^1.11.0",
+    "@prisma/client": "^5.19.0",
     "@zk-kit/imt": "https://gitpkg.now.sh/0xturboblitz/zk-kit/packages/imt?6d417675",
     "asn1": "^0.2.6",
     "asn1.js": "^5.4.1",
@@ -22,6 +16,5 @@
     "node-rsa": "^1.1.1",
     "pkijs": "^3.2.4",
     "poseidon-lite": "^0.2.0"
->>>>>>> b9bc1f9b
   }
 }